--- conflicted
+++ resolved
@@ -136,11 +136,8 @@
         item_representation=None,
         user_representation=None,
         actual_user_representation=None,
-<<<<<<< HEAD
         actual_item_representation=None,
-=======
         probabilistic_recommendations=False,
->>>>>>> 9545f9a8
         seed=None,
         verbose=False,
         num_items_per_iter=10,
