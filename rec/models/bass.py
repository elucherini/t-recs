from rec.models import BaseRecommender
from rec.components import BinarySocialGraph
from rec.components import Component
from rec.random import Generator, SocialGraphGenerator
from rec.metrics import StructuralVirality
from rec.utils import (
    get_first_valid,
    is_array_valid_or_none,
    is_equal_dim_or_none,
    all_none,
    is_valid_or_none,
)
import numpy as np


class InfectionState(Component):
    def __init__(self, infection_state=None, verbose=False):
        self.name = "infection_state"
        Component.__init__(
            self, current_state=infection_state, size=None, verbose=verbose, seed=None
        )


class InfectionThresholds(Component):
    def __init__(self, infection_thresholds=None, verbose=False):
        self.name = "infection_thresholds"
        Component.__init__(
            self,
            current_state=infection_thresholds,
            size=None,
            verbose=verbose,
            seed=None,
        )


class BassModel(BaseRecommender, BinarySocialGraph):
    """ Bass model that, for now, only supports one item at a time
    """

    def __init__(
        self,
        num_users=100,
        num_items=1,
        infection_state=None,
        item_representation=None,
        user_representation=None,
        infection_thresholds=None,
        actual_user_scores=None,
<<<<<<< HEAD
        actual_item_representation=None,
=======
        probabilistic_recommendations=False,
>>>>>>> 9545f9a8
        verbose=False,
        num_items_per_iter=1,
        seed=None,
    ):
        # these are not allowed to be None at the same time
        if all_none(user_representation, num_users, infection_state):
            raise ValueError(
                "user_representation, num_users, and infection_state can't be all None"
            )
        if all_none(item_representation, num_items, infection_state):
            raise ValueError(
                "item_representation, num_items, and infection_state can't be all None"
            )
        if not is_array_valid_or_none(user_representation, ndim=2):
            raise ValueError("user_representation is invalid")
        if not is_array_valid_or_none(infection_state, ndim=2):
            raise TypeError("infection_state is invalid")
        if not is_array_valid_or_none(item_representation, ndim=2):
            raise ValueError("item_representation is invalid")
        if not is_array_valid_or_none(infection_thresholds, ndim=2):
            raise ValueError("infection_thresholds is invalid")

        # Determine num_users, give priority to user_representation
        # At the end of this, user_representation and num_users should not be None
        # In the arguments, I either get shape[0], or None if the matrix is None
        num_users = get_first_valid(
            getattr(user_representation, "shape", [None])[0],
            getattr(infection_state, "shape", [None])[0],
            num_users,
        )
        # Determine num_items, give priority to item_representation
        # At the end of this, item_representation should not be None
        num_items = get_first_valid(
            getattr(item_representation, "shape", [None, None])[1],
            getattr(infection_state, "shape", [None, None])[1],
            num_items,
        )
        generator = Generator(seed)
        if item_representation is None:
            item_representation = generator.uniform(size=(1, num_items))
        # todo: placeholder before we figure out how to actually generate
        # items
        if actual_item_representation is None:
            actual_item_representation = np.copy(item_representation)
        if user_representation is None:
            import networkx as nx

            user_representation = SocialGraphGenerator.generate_random_graph(
                n=num_users, p=0.3, seed=seed, graph_type=nx.fast_gnp_random_graph
            )

        # Define infection_state
        if infection_state is None:
            infection_state = np.zeros((num_users, num_items))
            infected_users = generator.integers(num_users)
            infectious_items = generator.integers(num_items)
            infection_state[infected_users, infectious_items] = 1
        self.infection_state = infection_state

        if not is_equal_dim_or_none(
            getattr(user_representation, "shape", [None])[0],
            getattr(user_representation, "shape", [None, None])[1],
        ):
            raise ValueError("user_representation should be a square matrix")
        if not is_equal_dim_or_none(
            getattr(user_representation, "shape", [None])[0],
            getattr(infection_state, "shape", [None])[0],
        ):
            raise ValueError(
                "user_representation and infection_state should be of "
                + "same size on dimension 0"
            )
        if not is_equal_dim_or_none(
            getattr(item_representation, "shape", [None, None])[1],
            getattr(infection_state, "shape", [None, None])[1],
        ):
            raise ValueError(
                "item_representation and infection_state should be of "
                + "same size on dimension 1"
            )

        if infection_thresholds is None:
            infection_thresholds = abs(generator.uniform(size=(1, num_users)))

        self.infection_state = InfectionState(infection_state)
        self.infection_thresholds = InfectionThresholds(infection_thresholds)
        measurements = [StructuralVirality(np.copy(infection_state))]
        system_state = [self.infection_state]
        # Initialize recommender system
        # NOTE: Forcing to 1 item per iteration
        num_items_per_iter = 1
        BaseRecommender.__init__(
            self,
            user_representation,
            item_representation,
            actual_user_scores,
            actual_item_representation,
            num_users,
            num_items,
            num_items_per_iter,
            probabilistic_recommendations=False,
            measurements=measurements,
            system_state=system_state,
            verbose=verbose,
            seed=seed,
        )

    def _update_user_profiles(self, interactions):
        """ Private function that updates user profiles with data from
            latest interactions.

            Specifically, this function converts interactions into item attributes.
            For example, if user u has interacted with item i, then the i's attributes
            will be updated to increase the similarity between u and i.

        Args:
            interactions (numpy.ndarray): An array of item indices that users have
                interacted with in the latest step. Namely, interactions_u represents
                the index of the item that the user has interacted with.

        """
        infection_probabilities = self.predicted_scores[
            self.users._user_vector, interactions
        ]
        newly_infected = np.where(infection_probabilities > self.infection_thresholds)
        if newly_infected[0].shape[0] > 0:
            self.infection_state[newly_infected[1], interactions[newly_infected[1]]] = 1

    def score(self, user_profiles, item_attributes):
        """ Overrides score method of parent class :class:`Recommender`. 
            Args:

            user_profiles: :obj:`array_like`
                First factor of the dot product, which should provide a
                representation of users.

            item_attributes: :obj:`array_like`
                Second factor of the dot product, which should provide a
                representation of items.
        """
        # This formula comes from Goel et al., The Structural Virality of Online Diffusion
<<<<<<< HEAD
        if user_profiles is None:
            user_profiles = self.users_hat
=======
>>>>>>> 9545f9a8
        dot_product = np.dot(
            user_profiles, self.infection_state * np.log(1 - self.items_hat)
        )
        # Probability of being infected at the current iteration
        predicted_scores = 1 - np.exp(dot_product)
        return predicted_scores

    def run(
        self, timesteps=50, startup=False, train_between_steps=True, repeated_items=True
    ):
        """ Overrides run method of parent class :class:`Recommender`, so that repeated_items defaults to True in Bass models.

            Args:
                timestep (int, optional): number of timesteps for simulation

                startup (bool, optional): if True, it runs the simulation in
                    startup mode (see recommend() and startup_and_train())

                train_between_steps (bool, optional): if True, the model is
                    retrained after each step with the information gathered
                    in the previous step.

                repeated_items (bool, optional): if True, repeated items are allowed
                    in the system -- that is, users can interact with the same
                    item more than once. Examples of common instances in which
                    this is useful: infection and network propagation models.
                    Default is False.
        """
        # NOTE: force repeated_items to True
        repeated_items = True
        BaseRecommender.run(
            self,
            timesteps=timesteps,
            startup=startup,
            train_between_steps=train_between_steps,
            repeated_items=repeated_items,
        )

    def draw_diffusion_tree(self):
        for metric in self.metrics:
            if hasattr(metric, "draw_tree"):
                metric.draw_tree()

    def get_structural_virality(self):
        for metric in self.metrics:
            if hasattr(metric, "get_structural_virality"):
                return metric.get_structural_virality()
        raise ValueError("Structural virality metric undefined")<|MERGE_RESOLUTION|>--- conflicted
+++ resolved
@@ -46,11 +46,8 @@
         user_representation=None,
         infection_thresholds=None,
         actual_user_scores=None,
-<<<<<<< HEAD
         actual_item_representation=None,
-=======
         probabilistic_recommendations=False,
->>>>>>> 9545f9a8
         verbose=False,
         num_items_per_iter=1,
         seed=None,
@@ -192,11 +189,8 @@
                 representation of items.
         """
         # This formula comes from Goel et al., The Structural Virality of Online Diffusion
-<<<<<<< HEAD
         if user_profiles is None:
             user_profiles = self.users_hat
-=======
->>>>>>> 9545f9a8
         dot_product = np.dot(
             user_profiles, self.infection_state * np.log(1 - self.items_hat)
         )
