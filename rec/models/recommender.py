import numpy as np
from abc import ABC, abstractmethod
from tqdm import tqdm
from rec import utils
from rec.metrics import MSEMeasurement, Measurement
from rec.components import Users, Items, PredictedScores, PredictedUserProfiles
from rec.components import BaseObserver, BaseComponent, FromNdArray
from rec.utils import VerboseMode
from rec.random import Generator


class MeasurementModule(BaseObserver):
    """
    Mixin for observers of :class:`Measurement` observables. Implements the
    `Observer design pattern`_.

    .. _`Observer design pattern`: https://en.wikipedia.org/wiki/Observer_pattern

    This mixin allows the system to monitor metrics. That is, at each timestep,
    an element will be added to the
    :attr:`~metrics.measurement.Measurement.measurement_history` lists of each
    metric that the system is monitoring.

    Attributes
    ------------

        metrics: list
            List of metrics that the system will monitor.

    """

    def __init__(self):
        self.metrics = list()

    def add_metrics(self, *args):
        """
        Adds metrics to the :attr:`metrics` list. This allows the system to
        monitor these metrics.

        Parameters
        -----------

            args: :class:`~metrics.measurement.Measurement`
                Accepts a variable number of metrics that inherits from
                :class:`~metrics.measurement.Measurement`
        """
        self.register_observables(
            observer=self.metrics, observables=list(args), observable_type=Measurement
        )


class SystemStateModule(BaseObserver):
    """
    Mixin for observers of :class:`Component` observables. Implements the
    `Observer design pattern`_.

    .. _`Observer design pattern`: https://en.wikipedia.org/wiki/Observer_pattern

    This mixin allows the system to monitor the system state. That is, at each
    timestep, an element will be added to the
    :attr:`~components.base_components.BaseComponent.state_history` lists 
    of each component that the system is monitoring.

    Attributes
    ------------

        _system_state: list
            List of system state components that the system will monitor.

    """

    def __init__(self, components=None):
        self._system_state = list()

    def add_state_variable(self, *args):
        """
        Adds metrics to the :attr:`_system_state` list. This allows the system
        to monitor these system state components.

        Parameters
        -----------

            args: :class:`~components.base_components.BaseComponent`
                Accepts a variable number of components that inherit from class
                :class:`~components.base_components.BaseComponent`
        """
        self.register_observables(
            observer=self._system_state,
            observables=list(args),
            observable_type=BaseComponent,
        )


class BaseRecommender(MeasurementModule, SystemStateModule, VerboseMode, ABC):
    """Abstract class representing a recommender system.

        The attributes and methods in this class can be generalized beyond
        recommender systems and are currently common to all pre-loaded models.

        Parameters
        -----------

            users_hat: :obj:`numpy.ndarray`
                An array representing users. The shape and meaning depends on
                the implementation of the concrete class.

            items_hat: :obj:`numpy.ndarray`
                An array representing items. The shape and meaning depends on
                the implementation of the concrete class.

            users: :obj:`numpy.ndarray` or :class:`~components.users.Users`
                An array representing real user preferences unknown to the
                system. Shape is |U| x |A|, where |A| is the number of attributes
                and |U| is the number of users. When a `numpy.ndarray` is passed
                in, we assume this represents the user *scores*, not the
                users' actual attribute vectors.

            items: :obj:`numpy.ndarray` or :class:`~components.items.Items`
                An array representing real item attributes unknown to the
                system. Shape is |A| x |I|, where |I| is the number of items
                and |A| is the number of attributes.

            num_users: int
                The number of users in the system.

            num_items: int
                The number of items in the system.

            num_items_per_iter: int
                Number of items presented to the user at each iteration.

            measurements: list
                List of metrics to monitor.

            system_state: list
                List of system state components to monitor.

            verbose: bool (optional, default: False)
                If True, it enables verbose mode.

            seed: int, None (optional, default: None)
                Seed for random generator used

        Attributes
        -----------

            users_hat: :class:`~components.users.PredictedUserProfiles`
                An array representing users, matching user_representation. The
                shape and meaning depends on the implementation of the concrete
                class.

            items_hat: :class:`~components.items.Items`
                An array representing items, matching item_representation. The
                shape and meaning depends on the implementation of the concrete
                class.

            users: :class:`~components.users.Users`
                An array representing real user preferences. Shape should be 
                |U| x |A|, and should match items.

            items: :class:`~components.items.Items`
                An array representing actual item attributes. Shape should be 
                |A| x |I|, and should match users.

            predicted_scores: :class:`~components.users.PredictedScores`
                An array representing the user preferences as perceived by the
                system. The shape is always `|U|x|I|`, where `|U|` is the number
                of users in the system and `|I|` is the number of items in the
                system. The scores are calculated with the dot product of
                :attr:`users_hat` and :attr:`items_hat`.

            num_users: int
                The number of users in the system.

            num_items: int
                The number of items in the system.

            num_items_per_iter: int
                Number of items presented to the user per iteration.

            random_state: :class:`rec.random.generators.Generator`

            indices: :obj:`numpy.ndarray`
                A `|U|x|I|` array representing the past interactions of each
                user. This keeps track of which items each user has interacted
                with, so that it won't be presented to the user again if
                `repeated_items` are not allowed.
    """

    @abstractmethod
    def __init__(
        self,
        users_hat,
        items_hat,
        users,
        items,
        num_users,
        num_items,
        num_items_per_iter,
        probabilistic_recommendations=False,
        measurements=None,
        system_state=None,
        verbose=False,
        seed=None,
    ):
        # Init logger
        VerboseMode.__init__(self, __name__.upper(), verbose)
        # Initialize measurements
        MeasurementModule.__init__(self)
        if measurements is not None:
            self.add_metrics(*measurements)
        # init the recommender system's internal representation of users
        # and items
        self.users_hat = PredictedUserProfiles(users_hat)
        self.items_hat = Items(items_hat)
        # set predicted scores
<<<<<<< HEAD
        self.predicted_scores = PredictedScores(
            self.train(self.users_hat, self.items_hat, normalize=True)
        )
=======
        self.predicted_scores = None
        self.update_predicted_scores(self.user_profiles, self.item_attributes)
>>>>>>> 9545f9a8
        assert self.predicted_scores is not None
        # determine whether recommendations should be randomized, rather than
        # top-k by predicted score
        self.probabilistic_recommendations = probabilistic_recommendations

        if not utils.is_valid_or_none(num_users, int):
            raise TypeError("num_users must be an int")
        if not utils.is_valid_or_none(num_items, int):
            raise TypeError("num_items must be an int")
        if not utils.is_valid_or_none(num_items_per_iter, int):
            raise TypeError("num_items_per_iter must be an int")
        if not hasattr(self, "metrics"):
            raise ValueError("You must define at least one measurement module")

        # check users array
        if not utils.is_valid_or_none(
            users, (list, np.ndarray, Users)
        ):
            raise TypeError("users must be array_like or Users")
        if users is None:
            self.users = Users(
                size=self.users_hat.shape, num_users=num_users, seed=seed
            )
        if isinstance(users, (list, np.ndarray)):
            # assume that's what passed in is the user's true scores on
            # the items
            self.users = Users(
                actual_user_scores=users, num_users=num_users
            )
        if isinstance(users, Users):
            self.users = users

        # check items array
        if not utils.is_valid_or_none(
            items, (list, np.ndarray, Items)
        ):
            raise TypeError("items must be array_like or Items")
        if items is None:
            # TODO: this doesn't work yet - punting while we wait on Elena's
            # changes for a fix
            raise ValueError("true item attributes can't be None")
        if isinstance(items, (list, np.ndarray)):
            self.items = Items(items)
        if isinstance(items, Items):
            self.items = items

        # system state
        SystemStateModule.__init__(self)
        self.add_state_variable(
            self.users_hat,
            self.users,
            self.items_hat,
            self.predicted_scores,
        )
        if system_state is not None:
            self.add_state_variable(*system_state)

<<<<<<< HEAD
        self.users.compute_user_scores(self.train)
=======
        # initialize actual user scores for items
        self.actual_users.set_score_function(self.score)
        self.actual_users.compute_user_scores(self.item_attributes)
>>>>>>> 9545f9a8

        assert self.users and isinstance(self.users, Users)
        self.num_users = num_users
        self.num_items = num_items
        self.num_items_per_iter = num_items_per_iter
        self.random_state = Generator(seed)
        # Matrix keeping track of the items consumed by each user
        self.indices = np.tile(np.arange(num_items), (num_users, 1))
        self.log("Recommender system ready")
        self.log("Num items: %d" % self.num_items)
        self.log("Users: %d" % self.num_users)
        self.log("Items per iter: %d" % self.num_items_per_iter)
        if seed is not None:
            self.log("Set seed to %d" % seed)
        else:
            self.log("Seed was not set.")

    def score(self, user_profiles, item_attributes, normalize=True):
        """
        Performs a dot product multiplication between user profiles and 
        item attributes to return the scores (utility) each item possesses
        for each user.

        Parameters
        -----------

            user_profiles: :obj:`array_like`
                First factor of the dot product, which should provide a
                representation of users.

            item_attributes: :obj:`array_like`
                Second factor of the dot product, which should provide a
                representation of items.

        Returns
        --------
            scores: :obj:`numpy.ndarray`
        """
        if normalize:
            # this is purely an optimization that prevents numpy from having
            # to multiply huge numbers
            user_profiles = utils.normalize_matrix(user_profiles, axis=1)
        assert user_profiles.shape[1] == item_attributes.shape[0]
        scores = np.dot(user_profiles, item_attributes)
        return scores

    def update_predicted_scores(self, user_profiles=None, item_attributes=None):
        """
        Updates scores predicted by the system based on past interactions for
        better user predictions. Specifically, it updates :attr:`predicted_scores`
        with a dot product.

        Parameters
        -----------

            user_profiles: :obj:`array_like` or None (optional, default: None)
                First factor of the dot product, which should provide a
                representation of users. If None, the first factor defaults to
                :attr:`user_profiles`.

            item_attributes: :obj:`array_like` or None (optional, default: None)
                Second factor of the dot product, which should provide a
                representation of items. If None, the second factor defaults to
                :attr:`item_attributes`.

        Returns
        --------
            predicted_scores: :class:`~components.users.PredictedScores`
        """
        if user_profiles is None:
            user_profiles = self.users_hat
        if item_attributes is None:
<<<<<<< HEAD
            item_attributes = self.items_hat
        if normalize:
            user_profiles = utils.normalize_matrix(user_profiles, axis=1)
        assert user_profiles.shape[1] == item_attributes.shape[0]
        predicted_scores = np.dot(user_profiles, item_attributes)
=======
            item_attributes = self.item_attributes
        predicted_scores = self.score(user_profiles, item_attributes)
>>>>>>> 9545f9a8
        self.log(
            "System updates predicted scores given by users (rows) "
            + "to items (columns):\n"
            + str(predicted_scores)
        )
        assert predicted_scores is not None
        if self.predicted_scores is None:
            self.predicted_scores = PredictedScores(predicted_scores)
        else:
            self.predicted_scores[:, :] = predicted_scores

    def generate_recommendations(self, k=1, indices_prime=None):
        """
        Generate recommendations

        Parameters
        -----------

            k : int (optional, default: 1)
                Number of items to recommend.

            indices_prime : :obj:`numpy.ndarray` or None (optional, default: None)
                A matrix containing the indices of the items each user has not yet
                interacted with. It is used to ensure that the user is presented
                with items they have already interacted with.

        Returns
        ---------
            Recommendations: :obj:`numpy.ndarray`
        """
        if indices_prime is None:
            indices_prime = self.indices[np.where(self.indices >= 0)]
            indices_prime = indices_prime.reshape((self.num_users, -1))
        if indices_prime.size == 0 or k > indices_prime.shape[1]:
            self.log("Insufficient number of items left!")
            indices_prime = self.indices[np.where(self.indices >= 0)]
            indices_prime = indices_prime.reshape((self.num_users, -1))
        row = np.repeat(self.users._user_vector, indices_prime.shape[1])
        row = row.reshape((self.num_users, -1))
        self.log("Row:\n" + str(row))
        self.log("Indices_prime:\n" + str(indices_prime))
        s_filtered = self.predicted_scores[row, indices_prime]
        # scores are U x I; we can use argsort to sort the item indices
        # from low to high scores
        permutation = s_filtered.argsort()
        rec = indices_prime[row, permutation]
        self.log(
            "Items ordered by preference (low to high) for each user:\n" + str(rec)
        )
<<<<<<< HEAD
        return rec[
            np.repeat(self.users._user_vector, k).reshape((self.num_users, -1)),
            picks,
        ]
=======
        if self.probabilistic_recommendations:
            # the recommended items will not be exactly determined by
            # predicted score; instead, we will sample from the sorted list
            # such that higher-preference items get more probability mass
            num_items_unseen = rec.shape[1]  # number of items unseen per user
            probabilities = np.logspace(
                0.0, num_items_unseen / 10.0, num=num_items_unseen, base=2
            )
            probabilities = probabilities / probabilities.sum()
            picks = np.random.choice(
                num_items_unseen, k, replace=False, p=probabilities
            )
            return rec[:, picks]
        else:
            return rec[:, -k:]
>>>>>>> 9545f9a8

    def recommend(self, startup=False):
        """
        Implements the recommendation process by combining recommendations and
        new (random) items.

        Parameters
        -----------
            startup (bool, optional): If True, the system is in "startup"
                (exploration) mode and only presents the user with new randomly
                chosen items. This is done to maximize exploration.

        Returns
        --------
            Items: :obj:`numpy.ndarray`
                New and recommended items in random order.
        """
        if startup:
            num_new_items = self.num_items_per_iter
            num_recommended = 0
        else:
            num_new_items = self.random_state.integers(0, self.num_items_per_iter)
            num_recommended = self.num_items_per_iter - num_new_items

        if num_recommended == 0 and num_new_items == 0:
            raise ValueError(
                "Not allowed for there to be 0 new items presented and 0"
                + " recommended items."
            )

        if num_recommended > 0:
            recommended = self.generate_recommendations(k=num_recommended)
            assert num_recommended == recommended.shape[1]
            assert recommended.shape[0] == self.num_users
            self.log(
                "System recommended these items (cols) to each user "
                + "(rows):\n"
                + str(recommended)
            )
        else:
            recommended = None
        indices_prime = self.indices[np.where(self.indices >= 0)]
        indices_prime = indices_prime.reshape((self.num_users, -1))
        # Current assumptions:
        # 1. Interleave new items and recommended items
        # 2. Each user interacts with one element depending on preference
        # 3. Users can't interact with the same item more than once
        assert np.count_nonzero(self.indices == -1) % self.num_users == 0
        self.log("Choice among %d items" % (indices_prime.shape[0]))
        if indices_prime.shape[1] < num_new_items:
            self.log("Insufficient number of items left!")
            indices_prime = self.indices[np.where(self.indices >= 0)]
            indices_prime = indices_prime.reshape((self.num_users, -1))

        if num_new_items:
            col = self.random_state.integers(
                indices_prime.shape[1], size=(self.num_users, num_new_items)
            )
            row = np.repeat(self.users._user_vector, num_new_items).reshape(
                (self.num_users, -1)
            )
            new_items = indices_prime[row, col]
            self.log(
                "System picked these items (cols) randomly for each user "
                + "(rows):\n"
                + str(new_items)
            )

        if num_recommended and num_new_items:
            items = np.concatenate((recommended, new_items), axis=1)
        elif num_new_items:
            items = new_items
        else:
            items = recommended
        self.random_state.shuffle(items.T)
        return items

    @abstractmethod
    def _update_user_profiles(self):
        """
        Updates user profiles based on last interaction.

        It must be defined in the concrete class.
        """
        pass

    def run(
        self, timesteps=50, startup=False, train_between_steps=True, repeated_items=True
    ):
        """
        Runs simulation for the given timesteps.

        Parameters
        -----------

            timestep : int (optional, default: 50)
                Number of timesteps for simulation.

            startup : bool (optional, default: False)
                If True, it runs the simulation in startup mode (see
                :func:`recommend` and :func:`startup_and_train`)

            train_between_steps : bool (optional, default: True)
                If True, the model is retrained after each timestep with the
                information gathered in the previous step.

            repeated_items : bool (optional, default: True)
                If True, repeated items are allowed in the system -- that is,
                users can interact with the same item more than once.
        """
        if not startup:
            self.log(
                "Run -- interleave recommendations and random items " + "from now on"
            )
        for t in tqdm(range(timesteps)):
            self.log("Step %d" % t)
<<<<<<< HEAD
            items = self.recommend(startup=startup)
            interactions = self.users.get_user_feedback(items=items)
=======
            item_idxs = self.recommend(startup=startup)
            interactions = self.actual_users.get_user_feedback(
                items_shown=item_idxs, item_attributes=self.item_attributes
            )
>>>>>>> 9545f9a8
            if not repeated_items:
                self.indices[self.users._user_vector, interactions] = -1
            self._update_user_profiles(interactions)
            self.log(
                "System updates user profiles based on last interaction:\n"
                + str(self.users_hat)
            )
            # train between steps:
            if train_between_steps:
<<<<<<< HEAD
                self.predicted_scores[:, :] = self.train(
                    self.users_hat, self.items_hat
                )
            self.measure_content(interactions, step=t)
        # If no training in between steps, train at the end:
        if not train_between_steps:
            self.predicted_scores[:, :] = self.train(
                self.users_hat, self.items_hat
            )
=======
                self.update_predicted_scores(self.user_profiles, self.item_attributes)
            self.measure_content(interactions, step=t)
        # If no training in between steps, train at the end:
        if not train_between_steps:
            self.update_predicted_scores(self.user_profiles, self.item_attributes)
>>>>>>> 9545f9a8
            self.measure_content(interactions, step=t)

    def startup_and_train(self, timesteps=50):
        """
        Runs simulation in startup mode by calling :func:`run` with
        startup=True. For more information about startup mode, see :func:`run`
        and :func:`recommend`.

        Parameters
        -----------

            timestep : int (optional, default: 50)
                Number of timesteps for simulation
        """
        self.log("Startup -- recommend random items")
        return self.run(timesteps, startup=True, train_between_steps=False)

    def _expand_items(self, num_new_items=None):
        """
        Increases number of items in the system.

        Parameters
        -----------
            num_new_items (int, optional): number of new items to add to the
                system. If None, it is equal to twice the number of items
                presented to the user in one iteration.
        """
        """
        if num_new_items is None:
            num_new_items = 2 * self.num_items_per_iter
        if not isinstance(num_new_items, int):
            raise TypeError("num_new_items should be int, is instead %s" % (
                                                                    type(num_new_items)))
        if num_new_items < 1:
            raise ValueError("Can't increment items by a number smaller than 1!")
        #new_indices = np.tile(self.items_hat.expand_items(self, num_new_items),
        #    (self.num_users,1))
        self.indices = np.concatenate((self.indices, new_indices), axis=1)
        self.users.compute_user_scores(self.train)
        self.predicted_scores = self.train(self.users_hat, self.items_hat)
        """
        pass

    def get_measurements(self):
        """
        Returns all available measurements. For more details, please see the 
        :class:`~metrics.measurement.Measurement` class.

        Returns
        --------
        Monitored measurements: dict
        """
        if len(self.metrics) < 1:
            raise ValueError("No measurement module defined")
        measurements = dict()
        for metric in self.metrics:
            measurements = {**measurements, **metric.get_measurement()}
        if "timesteps" not in measurements:
            # pick first measurement's length for # of timesteps since they're
            # going to be the same
            elapsed = np.arange(self.metrics[0].get_timesteps())
            measurements["timesteps"] = elapsed
        return measurements

    def get_system_state(self):
        """
        Return history of system state components stored in the
        :attr:`~components.base_components.BaseComponent.state_history` of the
        components stored in :attr:`.SystemStateModule._system_state`.

        Returns
        --------
            System state: dict
        """
        if len(self._system_state) < 1:
            raise ValueError("No measurement module defined")
        state = dict()
        for component in self._system_state:
            state = {**state, **component.get_component_state()}
        if "timesteps" not in state:
            # pick first measurement's length for # of timesteps since they're
            # going to be the same
            elapsed = np.arange(self._system_state[0].get_timesteps())
            state["timesteps"] = elapsed
        # FIXME: this is needed because Users.actual_user_scores is initialized to None
        if (
            "actual_user_scores" in state
            and "timesteps" in state
            and len(state["actual_user_scores"]) > len(state["timesteps"])
        ):
            state["actual_user_scores"].pop(0)
        return state

    def measure_content(self, interactions, step):
        """
        Calls method in the :class:`Measurements` module to record metrics.
        For more details, see the :class:`Measurements` class and its measure
        method.

        Parameters
        -----------
            interactions (:obj:`numpy.ndarray`): matrix of interactions
                per users at a given time step.

            step (int): step on which the recorded interactions refers to.
        """
        for metric in self.metrics:
            metric.measure(step, interactions, self)
        for component in self._system_state:
            component.store_state()<|MERGE_RESOLUTION|>--- conflicted
+++ resolved
@@ -214,14 +214,8 @@
         self.users_hat = PredictedUserProfiles(users_hat)
         self.items_hat = Items(items_hat)
         # set predicted scores
-<<<<<<< HEAD
-        self.predicted_scores = PredictedScores(
-            self.train(self.users_hat, self.items_hat, normalize=True)
-        )
-=======
         self.predicted_scores = None
-        self.update_predicted_scores(self.user_profiles, self.item_attributes)
->>>>>>> 9545f9a8
+        self.update_predicted_scores(self.users_hat, self.items_hat)
         assert self.predicted_scores is not None
         # determine whether recommendations should be randomized, rather than
         # top-k by predicted score
@@ -279,13 +273,9 @@
         if system_state is not None:
             self.add_state_variable(*system_state)
 
-<<<<<<< HEAD
-        self.users.compute_user_scores(self.train)
-=======
         # initialize actual user scores for items
-        self.actual_users.set_score_function(self.score)
-        self.actual_users.compute_user_scores(self.item_attributes)
->>>>>>> 9545f9a8
+        self.users.set_score_function(self.score)
+        self.users.compute_user_scores(self.items_hat)
 
         assert self.users and isinstance(self.users, Users)
         self.num_users = num_users
@@ -358,16 +348,8 @@
         if user_profiles is None:
             user_profiles = self.users_hat
         if item_attributes is None:
-<<<<<<< HEAD
             item_attributes = self.items_hat
-        if normalize:
-            user_profiles = utils.normalize_matrix(user_profiles, axis=1)
-        assert user_profiles.shape[1] == item_attributes.shape[0]
-        predicted_scores = np.dot(user_profiles, item_attributes)
-=======
-            item_attributes = self.item_attributes
         predicted_scores = self.score(user_profiles, item_attributes)
->>>>>>> 9545f9a8
         self.log(
             "System updates predicted scores given by users (rows) "
             + "to items (columns):\n"
@@ -417,12 +399,6 @@
         self.log(
             "Items ordered by preference (low to high) for each user:\n" + str(rec)
         )
-<<<<<<< HEAD
-        return rec[
-            np.repeat(self.users._user_vector, k).reshape((self.num_users, -1)),
-            picks,
-        ]
-=======
         if self.probabilistic_recommendations:
             # the recommended items will not be exactly determined by
             # predicted score; instead, we will sample from the sorted list
@@ -438,7 +414,6 @@
             return rec[:, picks]
         else:
             return rec[:, -k:]
->>>>>>> 9545f9a8
 
     def recommend(self, startup=False):
         """
@@ -555,15 +530,10 @@
             )
         for t in tqdm(range(timesteps)):
             self.log("Step %d" % t)
-<<<<<<< HEAD
-            items = self.recommend(startup=startup)
-            interactions = self.users.get_user_feedback(items=items)
-=======
             item_idxs = self.recommend(startup=startup)
-            interactions = self.actual_users.get_user_feedback(
-                items_shown=item_idxs, item_attributes=self.item_attributes
-            )
->>>>>>> 9545f9a8
+            interactions = self.users.get_user_feedback(
+                items_shown=item_idxs, item_attributes=self.items_hat
+            )
             if not repeated_items:
                 self.indices[self.users._user_vector, interactions] = -1
             self._update_user_profiles(interactions)
@@ -573,23 +543,11 @@
             )
             # train between steps:
             if train_between_steps:
-<<<<<<< HEAD
-                self.predicted_scores[:, :] = self.train(
-                    self.users_hat, self.items_hat
-                )
+                self.update_predicted_scores(self.users_hat, self.items_hat)
             self.measure_content(interactions, step=t)
         # If no training in between steps, train at the end:
         if not train_between_steps:
-            self.predicted_scores[:, :] = self.train(
-                self.users_hat, self.items_hat
-            )
-=======
-                self.update_predicted_scores(self.user_profiles, self.item_attributes)
-            self.measure_content(interactions, step=t)
-        # If no training in between steps, train at the end:
-        if not train_between_steps:
-            self.update_predicted_scores(self.user_profiles, self.item_attributes)
->>>>>>> 9545f9a8
+            self.update_predicted_scores(self.users_hat, self.items_hat)
             self.measure_content(interactions, step=t)
 
     def startup_and_train(self, timesteps=50):
