from rec.models import BaseRecommender
import numpy as np
from rec.metrics import MSEMeasurement
from rec.components import BinarySocialGraph
from rec.random import SocialGraphGenerator
from rec.utils import (
    get_first_valid,
    is_array_valid_or_none,
    is_equal_dim_or_none,
    all_none,
    is_valid_or_none,
)


class SocialFiltering(BaseRecommender, BinarySocialGraph):
    """
    A customizable social filtering recommendation system.

    With social filtering, users are presented items that were previously 
    liked by other users in their social networks.

    The social network is represented by a `|U|x|U|` matrix, where `|U|` is the
    number of users in the system. For each pair of users `u` and `v`, entry
    `[u,v]` defines whether `u` "follows"/is connected to `v`. This can be a
    binary relationship or a score that measures how likely `u` is to engage
    with content that `v` has previously interacted with.

    Please note that, in this class, the follow/unfollow and
    add_friends/remove_friends methods assume a binary social graph
    (see :class:`~components.socialgraph.BinarySocialGraph`).

    Item attributes are represented by a `|U|x|I|` matrix, where `|I|` is the
    number of items in the system. For each item `i` and user `u`, we define a
    score that determines the interactions `u` had with `i`. Again, this could
    just be a binary relationship.


    Parameters
    -----------

        num_users: int (optional, default: 100)
            The number of users `|U|` in the system.

        num_items: int (optional, default: 1250)
            The number of items `|I|` in the system.

        item_representation: :obj:`numpy.ndarray` or None (optional, default: None)
            A `|U|x|I|` matrix representing the past user interactions. If this
            is not None, `num_items` is ignored.

        user_representation: :obj:`numpy.ndarray` or None (optional, default: None)
            A `|U|x|U|` adjacency matrix representing each users' social network.
            If this is not None, num_users is ignored.

        actual_user_representation: :obj:`numpy.ndarray` or None (optional, default: None)
            A `|U|x|I|` matrix representing the real user scores. This matrix is
            **not** used for recommendations. This is only kept for measurements
            and the system is unaware of it.

        verbose: bool (optional, default: False)
            If True, enables verbose mode. Disabled by default.

        num_items_per_iter: int (optional, default: 10)
            Number of items presented to the user per iteration.

        seed: int, None (optional, default: None)
            Seed for random generator.

    Attributes
    -----------
        Inherited by BaseRecommender : :class:`~models.recommender.BaseRecommender`

    Examples
    ----------
        SocialFiltering can be instantiated with no arguments -- in which case,
        it will be initialized with the default parameters and the item/user
        representation will be initialized to zero. This means that a user
        starts with no followers/users they follow, and that there have been no
        previous interactions for this set of users.

        >>> sf = SocialFiltering()
        >>> sf.users_hat.shape
        (100, 100)   # <-- 100 users (default)
        >>> sf.items_hat.shape
        (100, 1250) # <-- 100 users (default), 1250 items (default)

        This class can be customized either by defining the number of users
        and/or items in the system:

        >>> sf = SocialFiltering(num_users=1200, num_items=5000)
        >>> sf.items_hat.shape
        (1200, 5000) # <-- 1200 users, 5000 items

        >>> sf = ContentFiltering(num_users=50)
        >>> sf.items_hat.shape
        (50, 1250) # <-- 50 users, 1250 items (default)

        Or by generating representations for items and/or users. In the example
        below, items are uniformly distributed. We "indirectly" define 100 users
        by defining a `100x200` item representation.

        >>> item_representation = np.random.randint(2, size=(100, 200))
        # Social networks are drawn from a binomial distribution. This representation also uses 100 users.
        >>> sf = SocialFiltering(item_representation=item_representation)
        >>> sf.items_hat.shape
        (100, 200)
        >>> sf.users_hat.shape
        (100, 100)

        Note that user and item representations have the precedence over the
        number of users/items specified at initialization. For example:

        >>> sf = SocialFiltering(num_users=50, user_representation=user_representation)
        >>> sf.items_hat.shape
        (100, 200) # <-- 100 users, 200 items. num_users was ignored because user_representation was specified.

        The same is true about the number of items or users and item representations.

        >>> sf = SocialFiltering(num_users=1400, item_representation=item_representation)
        >>> sf.items_hat.shape
        (100, 200) # <-- 100 attributes, 200 items. num_users was ignored.
        >>> cf.user_profile.shape
        (100, 100) # <-- 100 users (as implicitly specified by item_representation)

        """

    def __init__(
        self,
        num_users=100,
        num_items=1250,
        item_representation=None,
        user_representation=None,
        actual_user_scores=None,
<<<<<<< HEAD
        actual_item_representation=None,
=======
        probabilistic_recommendations=False,
>>>>>>> 9545f9a8
        verbose=False,
        num_items_per_iter=10,
        seed=None,
    ):
        # Give precedence to user_representation, otherwise build empty one

        if all_none(user_representation, num_users):
            raise ValueError("user_representation and num_users can't be all None")
        if all_none(item_representation, num_items):
            raise ValueError("item_representation and num_items can't be all None")

        if not is_array_valid_or_none(user_representation, ndim=2):
            raise ValueError("user_representation is invalid")
        if not is_array_valid_or_none(item_representation, ndim=2):
            raise ValueError("item_representation is not valid")
        num_items = get_first_valid(
            getattr(item_representation, "shape", [None, None])[1], num_items
        )

        num_users = get_first_valid(
            getattr(user_representation, "shape", [None])[0],
            getattr(item_representation, "shape", [None])[0],
            num_users,
        )

        if user_representation is None:
            import networkx as nx

            user_representation = SocialGraphGenerator.generate_random_graph(
                n=num_users, p=0.3, seed=seed, graph_type=nx.fast_gnp_random_graph
            )
        if item_representation is None:
            item_representation = np.zeros((num_users, num_items), dtype=int)
        # placeholder until we figure out what to do
        if actual_item_representation is None:
            actual_item_representation = np.copy(item_representation)
        if not is_equal_dim_or_none(
            getattr(user_representation, "shape", [None])[0],
            getattr(user_representation, "shape", [None, None])[1],
            num_users,
        ):
            raise ValueError("user_representation must be a square matrix")
        if not is_equal_dim_or_none(
            getattr(user_representation, "shape", [None, None])[1],
            getattr(item_representation, "shape", [None])[0],
            num_users,
        ):
            raise ValueError(
                "user_representation.shape[1] should be the same as "
                + "item_representation.shape[0]"
            )
        if not is_equal_dim_or_none(
            getattr(item_representation, "shape", [None, None])[1], num_items
        ):
            raise ValueError(
                "item_representation.shape[1] should be the same as " + "num_items"
            )

        measurements = [MSEMeasurement()]
        # Initialize recommender system
        BaseRecommender.__init__(
            self,
            user_representation,
            item_representation,
            actual_user_scores,
            actual_item_representation,
            num_users,
            num_items,
            num_items_per_iter,
            probabilistic_recommendations=False,
            seed=seed,
            measurements=measurements,
            verbose=verbose,
        )

    def _update_user_profiles(self, interactions):
        """ Private function that updates user profiles with data from
            latest interactions.

            Specifically, this function converts interactions into item attributes.
            For example, if user u has interacted with item i, then the i's attributes
            will be updated to increase the similarity between u and i.

        Args:
            interactions (numpy.ndarray): An array of item indices that users have
                interacted with in the latest step. Namely, interactions_u represents
                the index of the item that the user has interacted with.
        """
        interactions_per_user = np.zeros((self.num_users, self.num_items))
        interactions_per_user[self.users._user_vector, interactions] = 1
        assert interactions_per_user.shape == self.items_hat.shape
        self.items_hat[:, :] = np.add(self.items_hat, interactions_per_user)<|MERGE_RESOLUTION|>--- conflicted
+++ resolved
@@ -131,11 +131,8 @@
         item_representation=None,
         user_representation=None,
         actual_user_scores=None,
-<<<<<<< HEAD
         actual_item_representation=None,
-=======
         probabilistic_recommendations=False,
->>>>>>> 9545f9a8
         verbose=False,
         num_items_per_iter=10,
         seed=None,
