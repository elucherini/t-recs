import numpy as np
from rec.components import Users
from rec.models import ContentFiltering
import test_helpers
import pytest


class TestUsers:
    def test_generic(self, items=10, attr=5, users=6, expand_items_by=2):
        with pytest.raises(ValueError):
            s = Users()
        with pytest.raises(TypeError):
            s = Users(actual_user_profiles="wrong type")
        with pytest.raises(TypeError):
            s = Users(actual_user_profiles=None, size="wrong type")
        with pytest.raises(TypeError):
            s = Users(size="wrong_type")
        s = Users(size=(users, attr))
        assert s.actual_user_profiles.shape == (users, attr)
        s = Users(actual_user_profiles=np.random.randint(5, size=(users, attr)))
        assert s.actual_user_profiles.shape == (users, attr)
        # can't normalize a vector that isn't a matrix
        s = Users(actual_user_profiles=[1, 2, 3])

    def test_content(self, items=10, attr=5, users=6, expand_items_by=2):
        """WARNING Before running this, make sure ContentFiltering is working properly"""
        # user_repr = actual_user_repr
        item_repr = np.random.randint(2, size=(attr, items))
        actual_user_repr = np.random.randint(15, size=(users, attr))
        model = ContentFiltering(
            user_representation=actual_user_repr, item_representation=item_repr,
        )
        s = Users(actual_user_repr)
        s.set_score_function(model.score)
        s.compute_user_scores(item_repr)
        model.update_predicted_scores(s.actual_user_profiles)
        test_helpers.assert_equal_arrays(s.actual_user_scores, model.predicted_scores)
        test_helpers.assert_equal_arrays(s.actual_user_scores, model.predicted_scores)

        # user_repr != actual_user_repr
        user_repr = np.random.randint(15, size=(users, attr))
        model = ContentFiltering(
            user_representation=user_repr, item_representation=item_repr
        )
        assert model.users_hat.shape == actual_user_repr.shape
        s = Users(actual_user_repr)
<<<<<<< HEAD
        s.compute_user_scores(model.train)
        print(
            np.array_equal(
                s.actual_user_scores,
                model.train(
                    s.actual_user_profiles, model.items_hat, normalize=True
                ),
            )
        )
        test_utils.assert_equal_arrays(
            s.actual_user_scores, model.train(s.actual_user_profiles, normalize=True)
        )
=======
        s.set_score_function(model.score)
        s.compute_user_scores(item_repr)
        model.update_predicted_scores(s.actual_user_profiles, model.item_attributes)
        print(np.array_equal(s.actual_user_scores, model.predicted_scores))
        model.update_predicted_scores(s.actual_user_profiles)
        test_helpers.assert_equal_arrays(s.actual_user_scores, model.predicted_scores)
>>>>>>> 9545f9a8

    def test_seeding(self, users=15, attr=15, seed=None):
        actual_user_repr = np.random.randint(15, size=(users, attr))
        if seed is None:
            seed = np.random.randint(1000)
        users1 = Users(size=(users, attr), seed=seed)
        users2 = Users(size=(users, attr), seed=seed)
        test_helpers.assert_equal_arrays(
            users1.actual_user_profiles, users2.actual_user_profiles
        )
        # no seeding
        users3 = Users(size=(users, attr))
        users4 = Users(size=(users, attr))
        # very low chances of this passing
        with pytest.raises(AssertionError):
            test_helpers.assert_equal_arrays(
                users3.actual_user_profiles, users4.actual_user_profiles
            )


if __name__ == "__main__":
    t = TestUsers()
    t.test_content()<|MERGE_RESOLUTION|>--- conflicted
+++ resolved
@@ -44,30 +44,14 @@
         )
         assert model.users_hat.shape == actual_user_repr.shape
         s = Users(actual_user_repr)
-<<<<<<< HEAD
-        s.compute_user_scores(model.train)
-        print(
-            np.array_equal(
-                s.actual_user_scores,
-                model.train(
-                    s.actual_user_profiles, model.items_hat, normalize=True
-                ),
-            )
-        )
-        test_utils.assert_equal_arrays(
-            s.actual_user_scores, model.train(s.actual_user_profiles, normalize=True)
-        )
-=======
         s.set_score_function(model.score)
         s.compute_user_scores(item_repr)
-        model.update_predicted_scores(s.actual_user_profiles, model.item_attributes)
+        model.update_predicted_scores(s.actual_user_profiles, model.items_hat)
         print(np.array_equal(s.actual_user_scores, model.predicted_scores))
         model.update_predicted_scores(s.actual_user_profiles)
         test_helpers.assert_equal_arrays(s.actual_user_scores, model.predicted_scores)
->>>>>>> 9545f9a8
 
     def test_seeding(self, users=15, attr=15, seed=None):
-        actual_user_repr = np.random.randint(15, size=(users, attr))
         if seed is None:
             seed = np.random.randint(1000)
         users1 = Users(size=(users, attr), seed=seed)
