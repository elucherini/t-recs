--- conflicted
+++ resolved
@@ -7,28 +7,17 @@
 class TestSocialFiltering:
     def test_default(self):
         s = SocialFiltering()
-<<<<<<< HEAD
-        test_utils.assert_correct_num_users(s.num_users, s, s.users_hat.shape[0])
-        test_utils.assert_correct_num_users(s.num_users, s, s.users_hat.shape[1])
-        test_utils.assert_correct_num_items(s.num_items, s, s.items_hat.shape[1])
-        test_utils.assert_not_none(s.predicted_scores)
-=======
-        test_helpers.assert_correct_num_users(s.num_users, s, s.user_profiles.shape[0])
-        test_helpers.assert_correct_num_users(s.num_users, s, s.user_profiles.shape[1])
-        test_helpers.assert_correct_num_items(
-            s.num_items, s, s.item_attributes.shape[1]
-        )
-        test_helpers.assert_not_none(s.predicted_scores)
->>>>>>> 9545f9a8
+        test_helpers.assert_correct_num_users(s.num_users, s, s.users_hat.shape[0])
+        test_helpers.assert_correct_num_users(s.num_users, s, s.users_hat.shape[1])
+        test_helpers.assert_correct_num_items(
+            s.num_items, s, s.items_hat.shape[1]
+        )
+        test_helpers.assert_not_none(s.predicted_scores)
         # did not set seed, show random behavior
         s1 = SocialFiltering()
 
         with pytest.raises(AssertionError):
-<<<<<<< HEAD
-            test_utils.assert_equal_arrays(s.users_hat, s1.users_hat)
-=======
-            test_helpers.assert_equal_arrays(s.user_profiles, s1.user_profiles)
->>>>>>> 9545f9a8
+            test_helpers.assert_equal_arrays(s.users_hat, s1.users_hat)
 
     def test_arguments(self, items=10, users=5):
         if items is None:
@@ -36,26 +25,15 @@
         if users is None:
             users = np.random.randint(10, 100)
         s = SocialFiltering(num_users=users, num_items=items)
-<<<<<<< HEAD
-        test_utils.assert_correct_num_users(users, s, s.users_hat.shape[0])
-        test_utils.assert_correct_num_users(users, s, s.users_hat.shape[1])
-        test_utils.assert_correct_num_items(items, s, s.items_hat.shape[1])
-        test_utils.assert_not_none(s.predicted_scores)
-=======
-        test_helpers.assert_correct_num_users(users, s, s.user_profiles.shape[0])
-        test_helpers.assert_correct_num_users(users, s, s.user_profiles.shape[1])
-        test_helpers.assert_correct_num_items(items, s, s.item_attributes.shape[1])
-        test_helpers.assert_not_none(s.predicted_scores)
->>>>>>> 9545f9a8
+        test_helpers.assert_correct_num_users(users, s, s.users_hat.shape[0])
+        test_helpers.assert_correct_num_users(users, s, s.users_hat.shape[1])
+        test_helpers.assert_correct_num_items(items, s, s.items_hat.shape[1])
+        test_helpers.assert_not_none(s.predicted_scores)
         # did not set seed, show random behavior
         s1 = SocialFiltering(num_users=users, num_items=items)
 
         with pytest.raises(AssertionError):
-<<<<<<< HEAD
-            test_utils.assert_equal_arrays(s.users_hat, s1.users_hat)
-=======
-            test_helpers.assert_equal_arrays(s.user_profiles, s1.user_profiles)
->>>>>>> 9545f9a8
+            test_helpers.assert_equal_arrays(s.users_hat, s1.users_hat)
 
     def test_partial_arguments(self, items=10, users=5):
         if items is None:
@@ -64,51 +42,30 @@
             users = np.random.randint(10, 100)
         # init with partially given arguments
         s = SocialFiltering(num_users=users)
-<<<<<<< HEAD
-        test_utils.assert_correct_num_users(users, s, s.users_hat.shape[0])
-        test_utils.assert_correct_num_users(users, s, s.users_hat.shape[1])
-        test_utils.assert_correct_num_items(s.num_items, s, s.items_hat.shape[1])
-        test_utils.assert_not_none(s.predicted_scores)
-=======
-        test_helpers.assert_correct_num_users(users, s, s.user_profiles.shape[0])
-        test_helpers.assert_correct_num_users(users, s, s.user_profiles.shape[1])
-        test_helpers.assert_correct_num_items(
-            s.num_items, s, s.item_attributes.shape[1]
-        )
-        test_helpers.assert_not_none(s.predicted_scores)
->>>>>>> 9545f9a8
+        test_helpers.assert_correct_num_users(users, s, s.users_hat.shape[0])
+        test_helpers.assert_correct_num_users(users, s, s.users_hat.shape[1])
+        test_helpers.assert_correct_num_items(
+            s.num_items, s, s.items_hat.shape[1]
+        )
+        test_helpers.assert_not_none(s.predicted_scores)
 
         # did not set seed, show random behavior
         s1 = SocialFiltering(num_users=users)
 
         with pytest.raises(AssertionError):
-<<<<<<< HEAD
-            test_utils.assert_equal_arrays(s.users_hat, s1.users_hat)
+            test_helpers.assert_equal_arrays(s.users_hat, s1.users_hat)
 
         s = SocialFiltering(num_items=items)
-        test_utils.assert_correct_num_users(s.num_users, s, s.users_hat.shape[0])
-        test_utils.assert_correct_num_users(s.num_users, s, s.users_hat.shape[1])
-        test_utils.assert_correct_num_items(items, s, s.items_hat.shape[1])
-        test_utils.assert_not_none(s.predicted_scores)
-=======
-            test_helpers.assert_equal_arrays(s.user_profiles, s1.user_profiles)
-
-        s = SocialFiltering(num_items=items)
-        test_helpers.assert_correct_num_users(s.num_users, s, s.user_profiles.shape[0])
-        test_helpers.assert_correct_num_users(s.num_users, s, s.user_profiles.shape[1])
-        test_helpers.assert_correct_num_items(items, s, s.item_attributes.shape[1])
-        test_helpers.assert_not_none(s.predicted_scores)
->>>>>>> 9545f9a8
+        test_helpers.assert_correct_num_users(s.num_users, s, s.users_hat.shape[0])
+        test_helpers.assert_correct_num_users(s.num_users, s, s.users_hat.shape[1])
+        test_helpers.assert_correct_num_items(items, s, s.items_hat.shape[1])
+        test_helpers.assert_not_none(s.predicted_scores)
 
         # did not set seed, show random behavior
         s1 = SocialFiltering(num_items=items)
 
         with pytest.raises(AssertionError):
-<<<<<<< HEAD
-            test_utils.assert_equal_arrays(s.users_hat, s1.users_hat)
-=======
-            test_helpers.assert_equal_arrays(s.user_profiles, s1.user_profiles)
->>>>>>> 9545f9a8
+            test_helpers.assert_equal_arrays(s.users_hat, s1.users_hat)
 
     def test_representations(self, item_repr=None, user_repr=None):
         if item_repr is None:
@@ -124,115 +81,62 @@
             user_repr = np.random.randint(2, size=(users, users))
         # test item representation
         s = SocialFiltering(item_representation=item_repr)
-<<<<<<< HEAD
-        test_utils.assert_correct_num_users(s.num_users, s, s.users_hat.shape[0])
-        test_utils.assert_correct_num_users(s.num_users, s, s.users_hat.shape[1])
-        test_utils.assert_correct_num_items(
+        test_helpers.assert_correct_num_users(s.num_users, s, s.users_hat.shape[0])
+        test_helpers.assert_correct_num_users(s.num_users, s, s.users_hat.shape[1])
+        test_helpers.assert_correct_num_items(
             item_repr.shape[1], s, s.items_hat.shape[1]
         )
-        test_utils.assert_equal_arrays(item_repr, s.items_hat)
-        test_utils.assert_not_none(s.predicted_scores)
-=======
-        test_helpers.assert_correct_num_users(s.num_users, s, s.user_profiles.shape[0])
-        test_helpers.assert_correct_num_users(s.num_users, s, s.user_profiles.shape[1])
-        test_helpers.assert_correct_num_items(
-            item_repr.shape[1], s, s.item_attributes.shape[1]
-        )
-        test_helpers.assert_equal_arrays(item_repr, s.item_attributes)
-        test_helpers.assert_not_none(s.predicted_scores)
->>>>>>> 9545f9a8
+        test_helpers.assert_equal_arrays(item_repr, s.items_hat)
+        test_helpers.assert_not_none(s.predicted_scores)
 
         # did not set seed, show random behavior
         s1 = SocialFiltering(item_representation=item_repr)
 
         with pytest.raises(AssertionError):
-<<<<<<< HEAD
-            test_utils.assert_equal_arrays(s.users_hat, s1.users_hat)
+            test_helpers.assert_equal_arrays(s.users_hat, s1.users_hat)
 
         # test user representation
         s = SocialFiltering(user_representation=user_repr)
-        test_utils.assert_correct_num_users(
+        test_helpers.assert_correct_num_users(
             user_repr.shape[0], s, s.users_hat.shape[0]
         )
-        test_utils.assert_correct_num_users(
+        test_helpers.assert_correct_num_users(
             user_repr.shape[0], s, s.users_hat.shape[1]
         )
-        test_utils.assert_correct_num_users(
+        test_helpers.assert_correct_num_users(
             user_repr.shape[1], s, s.users_hat.shape[0]
         )
-        test_utils.assert_correct_num_users(
+        test_helpers.assert_correct_num_users(
             user_repr.shape[1], s, s.users_hat.shape[1]
         )
-        test_utils.assert_correct_num_items(s.num_items, s, s.items_hat.shape[1])
-        test_utils.assert_equal_arrays(user_repr, s.users_hat)
-        test_utils.assert_not_none(s.predicted_scores)
-=======
-            test_helpers.assert_equal_arrays(s.user_profiles, s1.user_profiles)
-
-        # test user representation
-        s = SocialFiltering(user_representation=user_repr)
-        test_helpers.assert_correct_num_users(
-            user_repr.shape[0], s, s.user_profiles.shape[0]
-        )
-        test_helpers.assert_correct_num_users(
-            user_repr.shape[0], s, s.user_profiles.shape[1]
-        )
-        test_helpers.assert_correct_num_users(
-            user_repr.shape[1], s, s.user_profiles.shape[0]
-        )
-        test_helpers.assert_correct_num_users(
-            user_repr.shape[1], s, s.user_profiles.shape[1]
-        )
-        test_helpers.assert_correct_num_items(
-            s.num_items, s, s.item_attributes.shape[1]
-        )
-        test_helpers.assert_equal_arrays(user_repr, s.user_profiles)
-        test_helpers.assert_not_none(s.predicted_scores)
->>>>>>> 9545f9a8
+        test_helpers.assert_correct_num_items(
+            s.num_items, s, s.items_hat.shape[1]
+        )
+        test_helpers.assert_equal_arrays(user_repr, s.users_hat)
+        test_helpers.assert_not_none(s.predicted_scores)
 
         # test item and user representations
         s = SocialFiltering(
             user_representation=user_repr, item_representation=item_repr
         )
-<<<<<<< HEAD
-        test_utils.assert_correct_num_users(
+        test_helpers.assert_correct_num_users(
             user_repr.shape[0], s, s.users_hat.shape[0]
         )
-        test_utils.assert_correct_num_users(
+        test_helpers.assert_correct_num_users(
             user_repr.shape[0], s, s.users_hat.shape[1]
         )
-        test_utils.assert_correct_num_users(
+        test_helpers.assert_correct_num_users(
             user_repr.shape[1], s, s.users_hat.shape[0]
         )
-        test_utils.assert_correct_num_users(
+        test_helpers.assert_correct_num_users(
             user_repr.shape[1], s, s.users_hat.shape[1]
         )
-        test_utils.assert_correct_num_items(
+        test_helpers.assert_correct_num_items(
             item_repr.shape[1], s, s.items_hat.shape[1]
         )
-        test_utils.assert_equal_arrays(user_repr, s.users_hat)
-        test_utils.assert_equal_arrays(item_repr, s.items_hat)
-        test_utils.assert_not_none(s.predicted_scores)
-=======
-        test_helpers.assert_correct_num_users(
-            user_repr.shape[0], s, s.user_profiles.shape[0]
-        )
-        test_helpers.assert_correct_num_users(
-            user_repr.shape[0], s, s.user_profiles.shape[1]
-        )
-        test_helpers.assert_correct_num_users(
-            user_repr.shape[1], s, s.user_profiles.shape[0]
-        )
-        test_helpers.assert_correct_num_users(
-            user_repr.shape[1], s, s.user_profiles.shape[1]
-        )
-        test_helpers.assert_correct_num_items(
-            item_repr.shape[1], s, s.item_attributes.shape[1]
-        )
-        test_helpers.assert_equal_arrays(user_repr, s.user_profiles)
-        test_helpers.assert_equal_arrays(item_repr, s.item_attributes)
-        test_helpers.assert_not_none(s.predicted_scores)
->>>>>>> 9545f9a8
+        test_helpers.assert_equal_arrays(user_repr, s.users_hat)
+        test_helpers.assert_equal_arrays(item_repr, s.items_hat)
+        test_helpers.assert_not_none(s.predicted_scores)
 
     def test_wrong_representations(self, bad_user_repr=None):
         if bad_user_repr is None or bad_user_repr.shape[0] == bad_user_repr.shape[1]:
@@ -249,29 +153,18 @@
         s = SocialFiltering(verbose=False, num_items_per_iter=num_items_per_iter)
         assert num_items_per_iter == s.num_items_per_iter
         # also check other params
-<<<<<<< HEAD
-        test_utils.assert_correct_num_users(s.num_users, s, s.users_hat.shape[0])
-        test_utils.assert_correct_num_users(s.num_users, s, s.users_hat.shape[1])
-        test_utils.assert_correct_num_items(s.num_items, s, s.items_hat.shape[1])
-        test_utils.assert_not_none(s.predicted_scores)
-=======
-        test_helpers.assert_correct_num_users(s.num_users, s, s.user_profiles.shape[0])
-        test_helpers.assert_correct_num_users(s.num_users, s, s.user_profiles.shape[1])
-        test_helpers.assert_correct_num_items(
-            s.num_items, s, s.item_attributes.shape[1]
-        )
-        test_helpers.assert_not_none(s.predicted_scores)
->>>>>>> 9545f9a8
+        test_helpers.assert_correct_num_users(s.num_users, s, s.users_hat.shape[0])
+        test_helpers.assert_correct_num_users(s.num_users, s, s.users_hat.shape[1])
+        test_helpers.assert_correct_num_items(
+            s.num_items, s, s.items_hat.shape[1]
+        )
+        test_helpers.assert_not_none(s.predicted_scores)
 
         # did not set seed, show random behavior
         s1 = SocialFiltering(verbose=False, num_items_per_iter=num_items_per_iter)
 
         with pytest.raises(AssertionError):
-<<<<<<< HEAD
-            test_utils.assert_equal_arrays(s.users_hat, s1.users_hat)
-=======
-            test_helpers.assert_equal_arrays(s.user_profiles, s1.user_profiles)
->>>>>>> 9545f9a8
+            test_helpers.assert_equal_arrays(s.users_hat, s1.users_hat)
 
     def test_social_graph(self, user_repr=None, user1=None, user2=None):
         if user_repr is None or user_repr.shape[0] != user_repr.shape[1]:
@@ -286,92 +179,49 @@
         while user1 == user2:
             user1 = np.random.randint(1, s.num_users)
         # test current graph
-<<<<<<< HEAD
-        test_utils.assert_social_graph_not_following(s.users_hat, user1, user2)
-        test_utils.assert_social_graph_not_following(s.users_hat, user2, user1)
+        test_helpers.assert_social_graph_not_following(s.users_hat, user1, user2)
+        test_helpers.assert_social_graph_not_following(s.users_hat, user2, user1)
         # test follow
         s.follow(user1, user2)
-        test_utils.assert_social_graph_following(s.users_hat, user1, user2)
-        test_utils.assert_social_graph_not_following(s.users_hat, user2, user1)
+        test_helpers.assert_social_graph_following(s.users_hat, user1, user2)
+        test_helpers.assert_social_graph_not_following(s.users_hat, user2, user1)
         # test follow again -- nothing should change
         s.follow(user1, user2)
-        test_utils.assert_social_graph_following(s.users_hat, user1, user2)
-        test_utils.assert_social_graph_not_following(s.users_hat, user2, user1)
+        test_helpers.assert_social_graph_following(s.users_hat, user1, user2)
+        test_helpers.assert_social_graph_not_following(s.users_hat, user2, user1)
         # test unfollow
         s.unfollow(user1, user2)
-        test_utils.assert_social_graph_not_following(s.users_hat, user1, user2)
-        test_utils.assert_social_graph_not_following(s.users_hat, user2, user1)
+        test_helpers.assert_social_graph_not_following(s.users_hat, user1, user2)
+        test_helpers.assert_social_graph_not_following(s.users_hat, user2, user1)
         # test unfollow again -- nothing should change
         s.unfollow(user1, user2)
-        test_utils.assert_social_graph_not_following(s.users_hat, user1, user2)
-        test_utils.assert_social_graph_not_following(s.users_hat, user2, user1)
+        test_helpers.assert_social_graph_not_following(s.users_hat, user1, user2)
+        test_helpers.assert_social_graph_not_following(s.users_hat, user2, user1)
 
         # test friending
         s.add_friends(user1, user2)
-        test_utils.assert_social_graph_following(s.users_hat, user1, user2)
-        test_utils.assert_social_graph_following(s.users_hat, user2, user1)
+        test_helpers.assert_social_graph_following(s.users_hat, user1, user2)
+        test_helpers.assert_social_graph_following(s.users_hat, user2, user1)
         # test friending again -- nothing should change
         s.add_friends(user2, user1)
-        test_utils.assert_social_graph_following(s.users_hat, user1, user2)
-        test_utils.assert_social_graph_following(s.users_hat, user2, user1)
+        test_helpers.assert_social_graph_following(s.users_hat, user1, user2)
+        test_helpers.assert_social_graph_following(s.users_hat, user2, user1)
         # test unfriending
         s.remove_friends(user1, user2)
-        test_utils.assert_social_graph_not_following(s.users_hat, user1, user2)
-        test_utils.assert_social_graph_not_following(s.users_hat, user2, user1)
+        test_helpers.assert_social_graph_not_following(s.users_hat, user1, user2)
+        test_helpers.assert_social_graph_not_following(s.users_hat, user2, user1)
         # test unfriending again -- nothing should change
         s.remove_friends(user1, user2)
-        test_utils.assert_social_graph_not_following(s.users_hat, user1, user2)
-        test_utils.assert_social_graph_not_following(s.users_hat, user2, user1)
-=======
-        test_helpers.assert_social_graph_not_following(s.user_profiles, user1, user2)
-        test_helpers.assert_social_graph_not_following(s.user_profiles, user2, user1)
-        # test follow
-        s.follow(user1, user2)
-        test_helpers.assert_social_graph_following(s.user_profiles, user1, user2)
-        test_helpers.assert_social_graph_not_following(s.user_profiles, user2, user1)
-        # test follow again -- nothing should change
-        s.follow(user1, user2)
-        test_helpers.assert_social_graph_following(s.user_profiles, user1, user2)
-        test_helpers.assert_social_graph_not_following(s.user_profiles, user2, user1)
-        # test unfollow
-        s.unfollow(user1, user2)
-        test_helpers.assert_social_graph_not_following(s.user_profiles, user1, user2)
-        test_helpers.assert_social_graph_not_following(s.user_profiles, user2, user1)
-        # test unfollow again -- nothing should change
-        s.unfollow(user1, user2)
-        test_helpers.assert_social_graph_not_following(s.user_profiles, user1, user2)
-        test_helpers.assert_social_graph_not_following(s.user_profiles, user2, user1)
-
-        # test friending
-        s.add_friends(user1, user2)
-        test_helpers.assert_social_graph_following(s.user_profiles, user1, user2)
-        test_helpers.assert_social_graph_following(s.user_profiles, user2, user1)
-        # test friending again -- nothing should change
-        s.add_friends(user2, user1)
-        test_helpers.assert_social_graph_following(s.user_profiles, user1, user2)
-        test_helpers.assert_social_graph_following(s.user_profiles, user2, user1)
-        # test unfriending
-        s.remove_friends(user1, user2)
-        test_helpers.assert_social_graph_not_following(s.user_profiles, user1, user2)
-        test_helpers.assert_social_graph_not_following(s.user_profiles, user2, user1)
-        # test unfriending again -- nothing should change
-        s.remove_friends(user1, user2)
-        test_helpers.assert_social_graph_not_following(s.user_profiles, user1, user2)
-        test_helpers.assert_social_graph_not_following(s.user_profiles, user2, user1)
->>>>>>> 9545f9a8
+        test_helpers.assert_social_graph_not_following(s.users_hat, user1, user2)
+        test_helpers.assert_social_graph_not_following(s.users_hat, user2, user1)
 
     def test_seeding(self, seed=None, items=None, users=None):
         if seed is None:
             seed = np.random.randint(100000)
         s1 = SocialFiltering(seed=seed)
         s2 = SocialFiltering(seed=seed)
-<<<<<<< HEAD
-        test_utils.assert_equal_arrays(s1.items_hat, s2.items_hat)
-        test_utils.assert_equal_arrays(s1.users_hat, s2.users_hat)
-=======
-        test_helpers.assert_equal_arrays(s1.item_attributes, s2.item_attributes)
-        test_helpers.assert_equal_arrays(s1.user_profiles, s2.user_profiles)
->>>>>>> 9545f9a8
+        test_helpers.assert_equal_arrays(s1.items_hat, s2.items_hat)
+        test_helpers.assert_equal_arrays(s1.users_hat, s2.users_hat)
         s1.run(timesteps=5)
         s2.run(timesteps=5)
         # check that measurements are the same
@@ -388,13 +238,8 @@
             users = np.random.randint(1, 100)
         s1 = SocialFiltering(seed=seed, num_users=users, num_items=items)
         s2 = SocialFiltering(seed=seed, num_users=users, num_items=items)
-<<<<<<< HEAD
-        test_utils.assert_equal_arrays(s1.items_hat, s2.items_hat)
-        test_utils.assert_equal_arrays(s1.users_hat, s2.users_hat)
-=======
-        test_helpers.assert_equal_arrays(s1.item_attributes, s2.item_attributes)
-        test_helpers.assert_equal_arrays(s1.user_profiles, s2.user_profiles)
->>>>>>> 9545f9a8
+        test_helpers.assert_equal_arrays(s1.items_hat, s2.items_hat)
+        test_helpers.assert_equal_arrays(s1.users_hat, s2.users_hat)
         s1.run(timesteps=5)
         s2.run(timesteps=5)
         # check that measurements are the same
