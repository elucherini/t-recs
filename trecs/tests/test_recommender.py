import numpy as np
from trecs.models import BaseRecommender
from trecs.components import Creators
import trecs.matrix_ops as mo
import test_helpers


class DummyRecommender(BaseRecommender):
    def __init__(
        self, users_hat, items_hat, users, items, num_users, num_items, num_items_per_iter, **kwargs
    ):
        super().__init__(
            users_hat, items_hat, users, items, num_users, num_items, num_items_per_iter, **kwargs
        )

    def _update_internal_state(self, interactions):
        pass

    def process_new_items(self, new_items):
        # generate a representation of ones
        num_attr = self.items.num_attrs
        num_items = new_items.shape[1]
<<<<<<< HEAD
        self.items_hat.append_new_items(np.random.uniform(size=(num_attr, num_items)))
=======
        return np.random.uniform(size=(num_attr, num_items))
>>>>>>> 6eb325c1


class TestBaseRecommender:
    # 10 users and 50 items
    users = np.random.randint(10, size=(10, 5))
    items = np.random.randint(10, size=(5, 50))
    users_hat = np.copy(users)
    items_hat = np.copy(items)

    def test_generate_recommendations(self):
        dummy = DummyRecommender(self.users_hat, self.items_hat, self.users, self.items, 10, 50, 5)
        # recommend 5 items at this timestep
        recs = dummy.generate_recommendations(k=5, item_indices=dummy.indices)
        # assert that the recommendations have dimensions
        # (number of users) x (number of items to recommend per user)
        assert recs.shape[1] == 5
        assert recs.shape[0] == 10

    def test_interaction_indices(self):
        # show 5 items per iteration
        dummy = DummyRecommender(self.users_hat, self.items_hat, self.users, self.items, 10, 50, 5)
        for i in range(10):
            dummy.run(1, repeated_items=False)  # run 1 timestep
            # check that the number of interactions is divisible by the
            # number of users
            assert (dummy.indices == -1).sum() % dummy.num_users == 0
            # each user interacts with one new item
            assert (dummy.indices == -1).sum() == (i + 1) * 10

    def test_item_order(self):
        # items should be recommended in order of increasing user-item scores
        self.items_hat = np.zeros(self.items_hat.shape)
        self.items_hat[:, 0] = 100
        self.items_hat[:, 1] = 200
        self.items_hat[:, 2] = 300
        self.items_hat[:, 3] = 400
        self.items_hat[:, 4] = 500
        dummy = DummyRecommender(self.users_hat, self.items_hat, self.users, self.items, 10, 50, 5)
        num_users = self.users.shape[0]
        # we expect every user to be recommended: 4, 3, 2, 1, 0
        expected_rec = np.fliplr(np.tile(np.arange(5), (num_users, 1)))
        recommended = dummy.generate_recommendations(k=5, item_indices=dummy.indices)
        np.testing.assert_array_equal(recommended, expected_rec)
        recommended = dummy.generate_recommendations(k=2, item_indices=dummy.indices)
        np.testing.assert_array_equal(recommended, expected_rec[:, :2])
        recommended = dummy.recommend()
        np.testing.assert_array_equal(recommended, expected_rec)

    def test_repeated_items(self):
        # show 5 items per iteration
        dummy = DummyRecommender(self.users_hat, self.items_hat, self.users, self.items, 10, 50, 5)
        dummy.run(5, repeated_items=True)  # run 5 timesteps
        # check that no users are recorded as having interacted with items
        assert (dummy.indices == -1).sum() == 0

    def test_closed_logger(self):
        dummy = DummyRecommender(self.users_hat, self.items_hat, self.users, self.items, 10, 50, 5)
        dummy.run(5, repeated_items=True)  # run 5 timesteps
        logger = dummy._logger.logger  # pylint: disable=protected-access
        handler = dummy._logger.handler  # pylint: disable=protected-access
        assert len(logger.handlers) > 0  # before garbage collection
        del dummy
        # after garbage collection, handler should be closed
        assert handler not in logger.handlers

    def test_content_creators(self):
        # 10 content creators
        creators = Creators(np.random.uniform(size=(10, 5)), creation_probability=1)
        dummy = DummyRecommender(
            self.users_hat, self.items_hat, self.users, self.items, 10, 50, 5, creators=creators
        )
        assert dummy.num_items == 50
        dummy.run(5, repeated_items=True)  # run 5 timesteps
        assert dummy.num_items == 100  # 10 creators * 5 iterations + 50 initial items
        # assert scores are updated correctly
        created_items = dummy.predicted_item_attributes[:, 50:100]
        true_scores = self.users @ created_items
        predicted_scores = dummy.predicted_user_item_scores[:, 50:100]
        # the predicted scores normalize the user arrays before doing the dot product,
        # so instead we verify the sorted position of each item
        test_helpers.assert_equal_arrays(true_scores.argsort(), predicted_scores.argsort())

<<<<<<< HEAD
    def test_simple_properties(self):
        true_attrs = 25
        self.users = np.random.randint(10, size=(10, true_attrs))
        self.items = np.random.randint(10, size=(true_attrs, 50))
        dummy = DummyRecommender(self.users_hat, self.items_hat, self.users, self.items, 10, 50, 5)

        test_helpers.assert_equal_arrays(self.users_hat, dummy.predicted_user_profiles)
        test_helpers.assert_equal_arrays(self.items_hat, dummy.predicted_item_attributes)
        test_helpers.assert_equal_arrays(self.users, dummy.actual_user_profiles)
        test_helpers.assert_equal_arrays(self.items, dummy.actual_item_attributes)
        pred_scores = mo.inner_product(self.users_hat, self.items_hat)
        true_scores = mo.inner_product(self.users, self.items)
        test_helpers.assert_equal_arrays(pred_scores, dummy.predicted_user_item_scores)
        test_helpers.assert_equal_arrays(true_scores, dummy.actual_user_item_scores)
=======
    def test_all_items_per_iter(self):
        # 10 content creators
        creators = Creators(np.random.uniform(size=(10, 5)), creation_probability=1)
        dummy = DummyRecommender(
            self.users_hat, self.items_hat, self.users, self.items, 10, 50, "all", creators=creators
        )
        assert dummy.num_items_per_iter == 50
        dummy.run(1, repeated_items=True)  # run 5 timesteps
        assert dummy.num_items_per_iter == 60
        dummy.run(1, repeated_items=True)  # run 5 timesteps
        assert dummy.num_items_per_iter == 70
        recommended = dummy.recommend()
        assert recommended.shape[1] == 70  # assert recommendaitons are proper length

    def test_random_tiebreak(self):
        self.items_hat = np.zeros(self.items_hat.shape)  # all item/users should have the same score
        dummy = DummyRecommender(
            self.users_hat, self.items_hat, self.users, self.items, 10, 50, 5, seed=1234
        )
        recommended = dummy.generate_recommendations(k=5, item_indices=dummy.indices)
        # we expect every user to be recommended items in a different order
        assert not (recommended == recommended[0]).all()

    def test_interleaving_fn(self):
        def custom_interleaving_fn(k, item_indices):
            # toy interleaving function that returns the first k indices
            return item_indices[:, :k]

        items_per_iter = 15
        dummy = DummyRecommender(
            self.users_hat,
            self.items_hat,
            self.users,
            self.items,
            10,
            50,
            items_per_iter,
            seed=1234,
            interleaving_fn=custom_interleaving_fn,
        )
        recommended = dummy.recommend(
            random_items_per_iter=items_per_iter
        )  # all recommendations will be interleaved items
        # we expect every user to be recommended the expected recommendations
        assert (recommended == recommended[0]).all()  # assert all rows are the same

    def test_random_interleaving(self):
        items_per_iter = 50  # recommend from the entire item set
        dummy = DummyRecommender(
            self.users_hat,
            self.items_hat,
            self.users,
            self.items,
            10,
            50,
            items_per_iter,
            seed=1234,
        )
        recommended = dummy.recommend(
            random_items_per_iter=items_per_iter
        )  # all recommendations will be interleaved items
        # we expect every user to be recommended the expected recommendations but in different orders
        rec_sort = np.sort(recommended, axis=1)
        assert not (
            recommended == recommended[0]
        ).all()  # interleaved recommendations should have a random order
        assert (
            rec_sort == rec_sort[0]
        ).all()  # assert all rows have the same set of interleaved items
>>>>>>> 6eb325c1
<|MERGE_RESOLUTION|>--- conflicted
+++ resolved
@@ -20,11 +20,7 @@
         # generate a representation of ones
         num_attr = self.items.num_attrs
         num_items = new_items.shape[1]
-<<<<<<< HEAD
-        self.items_hat.append_new_items(np.random.uniform(size=(num_attr, num_items)))
-=======
         return np.random.uniform(size=(num_attr, num_items))
->>>>>>> 6eb325c1
 
 
 class TestBaseRecommender:
@@ -107,7 +103,6 @@
         # so instead we verify the sorted position of each item
         test_helpers.assert_equal_arrays(true_scores.argsort(), predicted_scores.argsort())
 
-<<<<<<< HEAD
     def test_simple_properties(self):
         true_attrs = 25
         self.users = np.random.randint(10, size=(10, true_attrs))
@@ -122,7 +117,7 @@
         true_scores = mo.inner_product(self.users, self.items)
         test_helpers.assert_equal_arrays(pred_scores, dummy.predicted_user_item_scores)
         test_helpers.assert_equal_arrays(true_scores, dummy.actual_user_item_scores)
-=======
+
     def test_all_items_per_iter(self):
         # 10 content creators
         creators = Creators(np.random.uniform(size=(10, 5)), creation_probability=1)
@@ -191,5 +186,4 @@
         ).all()  # interleaved recommendations should have a random order
         assert (
             rec_sort == rec_sort[0]
-        ).all()  # assert all rows have the same set of interleaved items
->>>>>>> 6eb325c1
+        ).all()  # assert all rows have the same set of interleaved items