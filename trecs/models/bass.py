"""
Bass Model for modeling the spread of infection. This can be applied to studying
virality in online communications.
"""
import networkx as nx
import numpy as np
from trecs.components import BinarySocialGraph
from trecs.base import Component
from trecs.random import Generator, SocialGraphGenerator
from trecs.metrics import StructuralVirality
from trecs.utils import (
    is_array_valid_or_none,
    all_besides_none_equal,
    non_none_values,
    resolve_set_to_value,
)
from trecs.validate import validate_user_item_inputs
from .recommender import BaseRecommender


class InfectionState(Component):  # pylint: disable=too-many-ancestors
    """Component that tracks infection state, which is a binary array with
    an element recording whether each user is infected
    """

    def __init__(self, infection_state=None, verbose=False):
        self.name = "infection_state"
        Component.__init__(
            self, current_state=infection_state, size=None, verbose=verbose, seed=None
        )

    @property
    def num_infected(self):
        """
        Return number of infected users.
        """
        return (self.value == 1).sum()

    def recovered_users(self):
        """
        Return indices of users who have recovered (and are no longer susceptible
        to infection).

        Returns
        --------
            indices: tuple
                The first element of the tuple returned is a numpy array with
                the row indices (i.e., user indices) of those recovered, and the
                second element is a numpy array of the column indices (i.e.,
                item indices)
        """
        return np.where(self.value == -1)

    def infected_users(self):
        """
        Return indices of users who are currently infected and not recovered.

        Returns
        --------
            indices: tuple
                The first element of the tuple returned is a numpy array with
                the row indices (i.e., user indices) of those infected, and the
                second element is a numpy array of the column indices (i.e.,
                item indices)
        """
        return np.where(self.value == 1)

    def infect_users(self, user_indices, item_indices):
        """
        Update infection state with users who have become newly infected.
        """
        recovered_users = self.recovered_users()
        currently_infected = self.infected_users()

        # infect new users
        self.current_state[user_indices, item_indices] = 1

        # remove already infected individuals
        self.current_state[recovered_users] = -1
        self.current_state[currently_infected] = -1


class InfectionThresholds(Component):  # pylint: disable=too-many-ancestors
    """Component that tracks infection thresholds, where each user has their own
    threshold for infection
    """

    def __init__(self, infection_thresholds=None, verbose=False):
        self.name = "infection_thresholds"
        Component.__init__(
            self,
            current_state=infection_thresholds,
            size=None,
            verbose=verbose,
            seed=None,
        )


class BassModel(BaseRecommender, BinarySocialGraph):
    """
    Bass model that, for now, only supports one item at a time.

    In this model, individuals are "infected" by an item, and then
    infect their susceptible (i.e., not yet "infected") contacts independently
    with a given infection probability. Contacts between users are modeled
    with an adjacency graph that is :math:`|U|\\times|U|`. The model
    stores state about which users are infected with :math:`|U|\\times|I|`
    matrix, where :math:`|I|` is the number of items (currently, this is
    always equal to 1).

    Parameters
    -----------

        num_users: int (optional, default: 100)
            The number of users :math:`|U|` in the system.

        num_items: int (optional, default: 1250)
            The number of items :math:`|I|` in the system.

        infection_state: :obj:`numpy.ndarray` or None (optional, default: None)
            Component that tracks infection state, which is a binary (0/1) array with
            an element recording whether each user is infected. Should be of
            dimension :math:`|U|\\times|I|`.

        infection_thresholds: :obj:`numpy.ndarray` or None (optional, default: None)
            Component that tracks infection thresholds for each user. Should be of
            dimension :math:`1\\times|U|`.

        user_representation: :obj:`numpy.ndarray` or None (optional, default: None)
            A :math:`|U|\\times|A|` matrix representing the similarity between
            each item and attribute, as interpreted by the system.

        item_representation: :obj:`numpy.ndarray` or None (optional, default: None)
            A :math:`|A|\\times|I|` matrix representing the similarity between
            each item and attribute.

        actual_user_representation: :obj:`numpy.ndarray` or None or \
                            :class:`~components.users.Users` (optional, default: None)
            Either a :math:`|U|\\times|T|` matrix representing the real user profiles, where
            :math:`T` is the number of attributes in the real underlying user profile,
            or a `Users` object that contains the real user profiles or real
            user-item scores. This matrix is **not** used for recommendations. This
            is only kept for measurements and the system is unaware of it.

        actual_item_representation: :obj:`numpy.ndarray` or None (optional, default: None)
            A :math:`|T|\\times|I|` matrix representing the real user profiles, where
            :math:`T` is the number of attributes in the real underlying item profile.
            This matrix is **not** used for recommendations. This
            is only kept for measurements and the system is unaware of it.

        verbose: bool (optional, default: False)
            If True, enables verbose mode. Disabled by default.

        num_items_per_iter: int (optional, default: 10)
            Number of items presented to the user per iteration.

        seed: int, None (optional, default: None)
            Seed for random generator.

    Attributes
    -----------
        Inherited by BaseRecommender: :class:`~models.recommender.BaseRecommender`
    """

    def __init__(  # pylint: disable-all
        self,
        num_users=None,
        num_items=None,
        infection_state=None,
        infection_thresholds=None,
        item_representation=None,
        user_representation=None,
        actual_user_representation=None,
        actual_item_representation=None,
        probabilistic_recommendations=False,
        verbose=False,
        measurements=None,
        num_items_per_iter=1,
        seed=None,
        **kwargs
    ):
        default_num_users = 100
        default_num_items = 1
        num_users, num_items = validate_user_item_inputs(
            num_users,
            num_items,
            user_representation,
            item_representation,
            actual_user_representation,
            actual_item_representation,
            attributes_must_match=False,
        )

        if not is_array_valid_or_none(infection_state, ndim=2):
            raise TypeError("infection_state is invalid")
        if not is_array_valid_or_none(infection_thresholds, ndim=2):
            raise ValueError("infection_thresholds is invalid")

        # we need to separately check infection_state, which should have
        # dimensions |U| x |I|

        num_user_vals = non_none_values(getattr(infection_state, "shape", [None])[0], num_users)
        num_users = resolve_set_to_value(
            num_user_vals, default_num_users, "Number of users is not the same across inputs"
        )

        num_item_vals = non_none_values(
            getattr(infection_state, "shape", [None, None])[1], num_items
        )
        num_items = resolve_set_to_value(
            num_item_vals, default_num_items, "Number of items is not the same across inputs"
        )

        generator = Generator(seed)
        if item_representation is None:
            item_representation = generator.uniform(size=(1, num_items))
        # if the actual item representation is not specified, we assume
        # that the recommender system's beliefs about the item attributes
        # are the same as the "true" item attributes
        if actual_item_representation is None:
            actual_item_representation = np.copy(item_representation)
        if user_representation is None:
            user_representation = SocialGraphGenerator.generate_random_graph(
                num=num_users, p=0.3, seed=seed, graph_type=nx.fast_gnp_random_graph
            )
        if actual_user_representation is None:
            actual_user_representation = np.zeros(num_users).reshape((-1, 1))

        # Define infection_state
        if infection_state is None:
            infection_state = np.zeros((num_users, num_items))
            infected_users = generator.integers(num_users)
            infectious_items = generator.integers(num_items)
            infection_state[infected_users, infectious_items] = 1
        self.infection_state = infection_state

        if not all_besides_none_equal(
            getattr(user_representation, "shape", [None])[0],
            getattr(user_representation, "shape", [None, None])[1],
        ):
            raise ValueError("user_representation should be a square matrix")
        if not all_besides_none_equal(
            getattr(user_representation, "shape", [None])[0],
            getattr(infection_state, "shape", [None])[0],
        ):
            raise ValueError(
                "user_representation and infection_state should be of " + "same size on dimension 0"
            )
        if not all_besides_none_equal(
            getattr(item_representation, "shape", [None, None])[1],
            getattr(infection_state, "shape", [None, None])[1],
        ):
            raise ValueError(
                "item_representation and infection_state should be of " + "same size on dimension 1"
            )

        if infection_thresholds is None:
            infection_thresholds = abs(generator.uniform(size=(1, num_users)))

        self.infection_state = InfectionState(infection_state)
        self.infection_thresholds = InfectionThresholds(infection_thresholds)
<<<<<<< HEAD
        measurements = [StructuralVirality(self.infection_state)]
=======
        if measurements is None:
            measurements = [StructuralVirality(np.copy(infection_state))]
>>>>>>> 6eb325c1
        system_state = [self.infection_state]
        # Initialize recommender system
        # NOTE: Forcing to 1 item per iteration
        num_items_per_iter = 1
        BaseRecommender.__init__(
            self,
            user_representation,
            item_representation,
            actual_user_representation,
            actual_item_representation,
            num_users,
            num_items,
            num_items_per_iter,
            probabilistic_recommendations=probabilistic_recommendations,
            measurements=measurements,
            system_state=system_state,
            verbose=verbose,
            seed=seed,
            score_fn=self.infection_probabilities,
            **kwargs
        )

    def initialize_user_scores(self):
        """
        If the Users object does not already have known user-item scores,
        then we calculate these scores.
        """
        # users compute their own scores using the true item attributes,
        # unless their own scores are already known to them
        # self.users.set_score_function(self.infection_probabilities)
        if self.users.get_actual_user_scores() is None:
            self.users.compute_user_scores(self.items.value)

    def _update_internal_state(self, interactions):
        """Private function that updates user profiles with data from
            latest interactions.

            Specifically, this function converts interactions into item attributes.
            For example, if user :math:`u` has interacted with item :math:`i`,
            then item :math:`i`'s attributes will be updated to increase the
            similarity between :math:`u` and :math:`i`.

        Args:
            interactions (numpy.ndarray): An array of item indices that users have
                interacted with in the latest step. Namely, interactions_u represents
                the index of the item that the user has interacted with.

        """
        # fetch infection probabilities for each user
        infection_probabilities = self.predicted_scores.filter_by_index(interactions.reshape(-1, 1))
        # flatten to 1D
        infection_probabilities = infection_probabilities.reshape(self.num_users)
        # independent infections
        infection_trials = self.random_state.binomial(1, p=infection_probabilities)
        newly_infected_users = np.where(infection_trials == 1)[0]
        if len(newly_infected_users) > 0:
            self.infection_state.infect_users(
                newly_infected_users, interactions[newly_infected_users]
            )

    def infection_probabilities(self, user_profiles, item_attributes):
        """Calculates the infection probabilities for each user at the current
        timestep
        Args:

        user_profiles: :obj:`array_like`
            First factor of the dot product, which should provide a
            representation of users.

        item_attributes: :obj:`array_like`
            Second factor of the dot product, which should provide a
            representation of items.
        """
        # This formula comes from Goel et al., The Structural Virality of Online Diffusion
        infection_state = np.copy(self.infection_state.value)
        recovered_users = self.infection_state.recovered_users()
        infection_state[recovered_users] = 0  # make all recovered users 0 instead of -1
        dot_product = user_profiles.dot(infection_state * np.log(1 - item_attributes))
        # Probability of being infected at the current iteration
        predicted_scores = 1 - np.exp(dot_product)
        predicted_scores[recovered_users] = 0  # recovered users cannot be infected
        return predicted_scores

    def run(
        self,
        timesteps="until_completion",
        startup=False,
        train_between_steps=True,
        repeated_items=True,
    ):
        """Overrides run method of parent class :class:`Recommender`, so that
        repeated_items defaults to True in Bass models.

        Args:
            timestep (int, optional): number of timesteps for simulation

            startup (bool, optional): if True, it runs the simulation in
                startup mode (see recommend() and startup_and_train())

            train_between_steps (bool, optional): if True, the model is
                retrained after each step with the information gathered
                in the previous step.

            repeated_items (bool, optional): if True, repeated items are allowed
                in the system -- that is, users can interact with the same
                item more than once. Examples of common instances in which
                this is useful: infection and network propagation models.
                Default is False.
        """
        # NOTE: force repeated_items to True
        repeated_items = True
        # option to run until cascade completes
        if timesteps == "until_completion":
            num_infected = 1
            while num_infected > 0:
                BaseRecommender.run(
                    self,
                    startup=startup,
                    train_between_steps=train_between_steps,
                    repeated_items=repeated_items,
                    disable_tqdm=True,
                )
                num_infected = self.infection_state.num_infected
        else:
            BaseRecommender.run(
                self,
                timesteps=timesteps,
                startup=startup,
                train_between_steps=train_between_steps,
                repeated_items=repeated_items,
            )

    def draw_diffusion_tree(self):
        """ Draw diffusion tree using matplotlib """
        for metric in self.metrics:
            if hasattr(metric, "draw_tree"):
                metric.draw_tree()

    def get_structural_virality(self):
        """ Return the value of the structural virality metric """
        for metric in self.metrics:
            if hasattr(metric, "get_structural_virality"):
                return metric.get_structural_virality()
        raise ValueError("Structural virality metric undefined")<|MERGE_RESOLUTION|>--- conflicted
+++ resolved
@@ -259,12 +259,8 @@
 
         self.infection_state = InfectionState(infection_state)
         self.infection_thresholds = InfectionThresholds(infection_thresholds)
-<<<<<<< HEAD
-        measurements = [StructuralVirality(self.infection_state)]
-=======
         if measurements is None:
-            measurements = [StructuralVirality(np.copy(infection_state))]
->>>>>>> 6eb325c1
+            measurements = [StructuralVirality(self.infection_state)]
         system_state = [self.infection_state]
         # Initialize recommender system
         # NOTE: Forcing to 1 item per iteration
