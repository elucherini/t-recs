"""
Social filtering recommender system, where users get shown items that were
interacted with by users in their social networks
"""
import networkx as nx
import numpy as np
import trecs.matrix_ops as mo
from trecs.metrics import MSEMeasurement
from trecs.components import BinarySocialGraph
from trecs.random import SocialGraphGenerator
from trecs.validate import validate_user_item_inputs
from .recommender import BaseRecommender


class SocialFiltering(BaseRecommender, BinarySocialGraph):
    """
    A customizable social filtering recommendation system.

    With social filtering, users are presented items that were previously
    liked by other users in their social networks.

    The social network is represented by a :math:`|U|\\times|U|` matrix, where
    :math:`|U|` is the number of users in the system. For each pair of users
    :math:`u` and :math:`v`, entry `[u,v]` defines whether :math:`u`
    "follows"/is connected to :math:`v`. This can be a binary relationship or a
    score that measures how likely :math:`u` is to engage with content that
    :math:`v` has previously interacted with.

    Please note that, in this class, the follow/unfollow and
    add_friends/remove_friends methods assume a binary social graph
    (see :class:`~components.socialgraph.BinarySocialGraph`).

    Item attributes are represented by a :math:`|U|\\times|I|` matrix, where
    :math:`|I|` is the number of items in the system. For each item :math:`i`
    and user :math:`u`, we define a score that determines the interactions
    :math:`u` had with :math:`i`. Again, this could just be a binary
    relationship.


    Parameters
    -----------

        num_users: int (optional, default: 100)
            The number of users :math:`|U|` in the system.

        num_items: int (optional, default: 1250)
            The number of items :math:`|I|` in the system.

        user_representation: :obj:`numpy.ndarray` or None (optional, default: None)
            A :math:`|U|\\times|U|` adjacency matrix representing each users'
            social network. If this is not None, `num_users` is ignored.

        item_representation: :obj:`numpy.ndarray` or None (optional, default: None)
            A :math:`|U|\\times|I|` matrix representing the past user interactions.
            If this is not None, `num_items` is ignored.

        actual_user_representation: :obj:`numpy.ndarray` or None or \
                            :class:`~components.users.Users` (optional, default: None)
            Either a :math:`|U|\\times|T|` matrix representing the real user
            profiles, where :math:`T` is the number of attributes in the real
            underlying user profile, or a `Users` object that contains the real
            user profiles or real user-item scores. This matrix is **not** used
            for recommendations. This is only kept for measurements and the
            system is unaware of it.

        actual_item_representation: :obj:`numpy.ndarray` or None (optional, default: None)
            A :math:`|T|\\times|I|` matrix representing the real item profiles,
            where :math:`T` is the number of attributes in the real underlying
            item profile. This matrix is **not** used for recommendations. This
            is only kept for measurements and the system is unaware of it.

        verbose: bool (optional, default: False)
            If True, enables verbose mode. Disabled by default.

        num_items_per_iter: int (optional, default: 10)
            Number of items presented to the user per iteration.

        seed: int, None (optional, default: None)
            Seed for random generator.

    Attributes
    -----------
        Inherited by BaseRecommender : :class:`~models.recommender.BaseRecommender`

    Examples
    ----------
        SocialFiltering can be instantiated with no arguments -- in which case,
        it will be initialized with the default parameters and the item/user
        representation will be initialized to zero. This means that a user
        starts with no followers/users they follow, and that there have been no
        previous interactions for this set of users.

        >>> sf = SocialFiltering()
        >>> sf.users_hat.shape
        (100, 100)   # <-- 100 users (default)
        >>> sf.items.shape
        (100, 1250) # <-- 100 users (default), 1250 items (default)

        This class can be customized either by defining the number of users
        and/or items in the system:

        >>> sf = SocialFiltering(num_users=1200, num_items=5000)
        >>> sf.items.shape
        (1200, 5000) # <-- 1200 users, 5000 items

        >>> sf = ContentFiltering(num_users=50)
        >>> sf.items.shape
        (50, 1250) # <-- 50 users, 1250 items (default)

        Or by generating representations for items and/or users. In the example
        below, items are uniformly distributed. We "indirectly" define 100 users
        by defining a `100x200` item representation.

        >>> item_representation = np.random.randint(2, size=(100, 200))
        # Social networks are drawn from a binomial distribution.
        # This representation also uses 100 users.
        >>> sf = SocialFiltering(item_representation=item_representation)
        >>> sf.items.shape
        (100, 200)
        >>> sf.users_hat.shape
        (100, 100)

        Note that all arguments passed in at initialization must be consistent -
        otherwise, an error is thrown. For example, one cannot pass in
        `num_users=200` but have `user_representation.shape` be `(200, 500)` or
        `(300, 300)`. Likewise, one cannot pass in `num_items=1000` but have
        `item_representation.shape` be `(200, 500)`.
        """

    def __init__(  # pylint: disable-all
        self,
        num_users=None,
        num_items=None,
        user_representation=None,
        item_representation=None,
        actual_user_representation=None,
        actual_item_representation=None,
        probabilistic_recommendations=False,
        verbose=False,
        num_items_per_iter=10,
        seed=None,
        **kwargs
    ):
        num_users, num_items, num_attributes = validate_user_item_inputs(
            num_users,
            num_items,
            user_representation,
            item_representation,
            actual_user_representation,
            actual_item_representation,
            None,  # see if we can get the default number of users from the items array
            num_attributes=num_users,  # number of attributes should be equal to the number of users
            default_num_items=1250,
            default_num_attributes=100,
        )
        if num_users is None:
            # get user representation from items instead
            num_users = num_attributes  # num_attributes by default is 100

        # verify that the user representation is an adjacency matrix and that
        # the item representation aligns
        if not num_users == num_attributes:
            raise ValueError("Number of users must be consistent across all inputs")

        if user_representation is None:
            user_representation = SocialGraphGenerator.generate_random_graph(
                num=num_users, p=0.3, seed=seed, graph_type=nx.fast_gnp_random_graph
            )
        if item_representation is None:
            item_representation = np.zeros((num_users, num_items), dtype=int)

        # if the actual item representation is not specified, we assume
        # that the recommender system's beliefs about the item attributes
        # are the same as the "true" item attributes
        if actual_item_representation is None:
            actual_item_representation = np.copy(item_representation)

        # Initialize recommender system
        BaseRecommender.__init__(
            self,
            user_representation,
            item_representation,
            actual_user_representation,
            actual_item_representation,
            num_users,
            num_items,
            num_items_per_iter,
            probabilistic_recommendations=probabilistic_recommendations,
            seed=seed,
            verbose=verbose,
            **kwargs
        )

    def _update_internal_state(self, interactions):
        """Private function that updates user profiles with data from
            latest interactions.

            Specifically, this function converts interactions into item attributes.
            For example, if user u has interacted with item i, then the i's attributes
            will be updated to increase the similarity between u and i.

        Args:
            interactions (numpy.ndarray): An array of item indices that users have
                interacted with in the latest step. Namely, interactions_u represents
                the index of the item that the user has interacted with.
        """
        if self.num_users != self.items_hat.num_attrs or self.num_items != self.items_hat.num_items:
            error_msg = (
                "User-item interactions matrix must have same shape as internal "
                "item representation"
            )
            raise ValueError(error_msg)
        interactions_per_user = np.zeros((self.num_users, self.num_items), dtype=int)
        interactions_per_user[self.users.user_vector, interactions] = 1
        self.items_hat.value += interactions_per_user

    def process_new_items(self, new_items):
        """
        New items are simply represented as zeros, since they have not received
        interactions from any users yet.

        Parameters:
        ------------
            new_items: numpy.ndarray
                An array of items that represents new items that are being
                added into the system. Should be :math:`|A|\\times|I|`
        """
        # users have never interacted with new items
        new_representation = np.zeros((self.num_users, new_items.shape[1]))
<<<<<<< HEAD
        self.items_hat.append_new_items(new_representation)
=======
        return new_representation
>>>>>>> 6eb325c1
<|MERGE_RESOLUTION|>--- conflicted
+++ resolved
@@ -227,8 +227,4 @@
         """
         # users have never interacted with new items
         new_representation = np.zeros((self.num_users, new_items.shape[1]))
-<<<<<<< HEAD
-        self.items_hat.append_new_items(new_representation)
-=======
-        return new_representation
->>>>>>> 6eb325c1
+        return new_representation