"""
BaseRecommender, the foundational class for all recommender systems
implementable in our simulation library
"""
from abc import ABC, abstractmethod
import numpy as np
from tqdm import tqdm
from trecs.metrics import MeasurementModule
from trecs.components import (
    Users,
    Items,
    Creators,
    PredictedScores,
    PredictedUserProfiles,
    SystemStateModule,
)
from trecs.logging import VerboseMode
from trecs.matrix_ops import inner_product
from trecs.random import Generator
from trecs.utils import is_valid_or_none


class BaseRecommender(MeasurementModule, SystemStateModule, VerboseMode, ABC):
    """Abstract class representing a recommender system.

    The attributes and methods in this class can be generalized beyond
    recommender systems and are currently common to all pre-loaded models.

    Parameters
    -----------

        users_hat: :obj:`numpy.ndarray`
            An array representing users. The shape and meaning depends on
            the implementation of the concrete class.

        items_hat: :obj:`numpy.ndarray`
            An array representing items. The shape and meaning depends on
            the implementation of the concrete class.

        users: :obj:`numpy.ndarray` or :class:`~components.users.Users`
            An array representing real user preferences unknown to the
            system. Shape is :math:`|U| \\times |A|`, where :math:`|A|` is the
            number of attributes and :math:`|U|` is the number of users. When
            a `numpy.ndarray` is passed in, we assume this represents the user
            *scores*, not the users' actual attribute vectors.

        items: :obj:`numpy.ndarray` or :class:`~components.items.Items`
            An array representing real item attributes unknown to the
            system. Shape is :math:`|A|\\times|I|`, where :math:`|I|` is the
            number of items and :math:`|A|` is the number of attributes.

        num_users: int
            The number of users in the system.

        num_items: int
            The number of items in the system.

        num_items_per_iter: int
            Number of items presented to the user at each iteration.

        measurements: list
            List of metrics to monitor.

        record_base_state: bool (optional, default: False)
            If True, the system will record at each time step its internal
            representation of users profiles and item profiles, as well as the
            true user profiles and item profiles. It will also record the
            predicted user-item scores at each time step.

        system_state: list
            List of system state components to monitor.

        score_fn: callable
            Function that is used to calculate each user's predicted scores for
            each candidate item. The score function should take as input
            user_profiles and item_attributes.

        verbose: bool (optional, default: False)
            If True, it enables verbose mode.

        seed: int, None (optional, default: None)
            Seed for random generator used

    Attributes
    -----------

        users_hat: :class:`~components.users.PredictedUserProfiles`
            An array representing users, matching user_representation. The
            shape and meaning depends on the implementation of the concrete
            class.

        items_hat: :class:`~components.items.Items`
            An array representing items, matching item_representation. The
            shape and meaning depends on the implementation of the concrete
            class.

        users: :class:`~components.users.Users`
            An array representing real user preferences. Shape should be
            :math:`|U| \\times |A|`, and should match items.

        items: :class:`~components.items.Items`
            An array representing actual item attributes. Shape should be
            :math:`|A| \\times |I|`, and should match users.

        predicted_scores: :class:`~components.users.PredictedScores`
            An array representing the user preferences as perceived by the
            system. The shape is always :math:`|U| \\times |I|`, where
            :math:`|U|` is the number of users in the system and :math:`|I|`
            is the number of items in the system. The scores are calculated with
            the dot product of :attr:`users_hat` and :attr:`items_hat`.

        num_users: int
            The number of users in the system.

        num_items: int
            The number of items in the system.

        num_items_per_iter: int
            Number of items presented to the user per iteration.

        probabilistic_recommendations: bool (optional, default: False)
            When this flag is set to `True`, the recommendations (excluding
            any random interleaving) will be randomized, meaning that items
            will be recommended with a probability proportionate to their
            predicted score, rather than the top `k` items, as ranked by their
            predicted score, being recommended.

        random_state: :class:`trecs.random.generators.Generator`

        indices: :obj:`numpy.ndarray`
            A :math:`|U| \\times |I|` array representing the past interactions of each
            user. This keeps track of which items each user has interacted
            with, so that it won't be presented to the user again if
            `repeated_items` are not allowed.

        score_fn: callable
            Function that is used to calculate each user's predicted scores for
            each candidate item. The score function should take as input
            user_profiles and item_attributes.

        interleaving_fn: callable
            Function that is used to determine the indices of items that will be
            interleaved into the recommender system's recommendations. The
            interleaving function should take as input an integer `k` (representing
            the number of items to be interleaved in every recommendation set) and
            a matrix `item_indices` (representing which items are eligible to be
            interleaved). The function should return a :math:`|U|\\times k` matrix
            representing the interleaved items for each user.
    """

    @abstractmethod
    def __init__(  # pylint: disable=R0913,R0912,R0915
        self,
        users_hat,
        items_hat,
        users,
        items,
        num_users,
        num_items,
        num_items_per_iter,
        creators=None,
        probabilistic_recommendations=False,
        measurements=None,
        record_base_state=False,
        system_state=None,
        score_fn=inner_product,
        interleaving_fn=None,
        verbose=False,
        seed=None,
    ):
        # Init logger
        VerboseMode.__init__(self, __name__.upper(), verbose)
        # Initialize measurements
        MeasurementModule.__init__(self)
        if measurements is not None:
            self.add_metrics(*measurements)
        # init the recommender system's internal representation of users
        # and items
        self.users_hat = PredictedUserProfiles(users_hat)
        self.items_hat = Items(items_hat)
        assert callable(score_fn)  # score function must be a function
        self.score_fn = score_fn
        if interleaving_fn:
            # make sure interleaving function (if passed) is callable
            assert callable(interleaving_fn)
        self.interleaving_fn = interleaving_fn
        # set predicted scores
        self.predicted_scores = None
        self.train()
        assert self.predicted_scores is not None
        # determine whether recommendations should be randomized, rather than
        # top-k by predicted score
        self.probabilistic_recommendations = probabilistic_recommendations

        if not is_valid_or_none(num_users, int):
            raise TypeError("num_users must be an int")
        if not is_valid_or_none(num_items, int):
            raise TypeError("num_items must be an int")
        if not is_valid_or_none(num_items_per_iter, int):
            raise TypeError("num_items_per_iter must be an int")
        assert num_items_per_iter > 0  # check number of items per iteration is positive
        if not hasattr(self, "metrics"):
            raise ValueError("You must define at least one measurement module")

        # check users array
        if not is_valid_or_none(users, (list, np.ndarray, Users)):
            raise TypeError("users must be array_like or Users")
        if users is None:
            self.users = Users(size=self.users_hat.shape, num_users=num_users, seed=seed)
        if isinstance(users, (list, np.ndarray)):
            # assume that's what passed in is the user's profiles
            self.users = Users(actual_user_profiles=users, num_users=num_users)
        if isinstance(users, Users):
            self.users = users

        # check items array
        if not is_valid_or_none(items, (list, np.ndarray, Items)):
            raise TypeError("items must be array_like or Items")
        if items is None:
            raise ValueError("true item attributes can't be None")
        if isinstance(items, (list, np.ndarray)):
            # will need to change this when Items no longer inherits from
            # ndarray
            self.items = Items(items)
        if isinstance(items, Items):
            self.items = items

        if isinstance(creators, Creators):
            self.creators = creators
        else:
            self.creators = None

        # system state
        SystemStateModule.__init__(self)
        if record_base_state:
            self.add_state_variable(
                self.users_hat,
                self.users,
                self.items_hat,
                self.predicted_scores,
            )
            if self.creators is not None:
                self.add_state_variable(self.creators)
        if system_state is not None:
            self.add_state_variable(*system_state)

        self.initialize_user_scores()
        assert self.users and isinstance(self.users, Users)
        self.num_users = num_users
        self.num_items = num_items
        self.num_items_per_iter = num_items_per_iter
        self.random_state = Generator(seed)
        # Matrix keeping track of the items consumed by each user
        self.indices = np.tile(np.arange(num_items), (num_users, 1))
        if self.is_verbose():
            self.log("Recommender system ready")
            self.log(f"Num items: {self.num_items}")
            self.log(f"Users: {self.num_users}")
            self.log(f"Items per iter: {self.num_items_per_iter}")
            if seed is not None:
                self.log(f"Set seed to {seed}")
            else:
                self.log("Seed was not set.")

    def initialize_user_scores(self):
        """
        If the Users object does not already have known user-item scores,
        then we calculate these scores.
        """
        # users compute their own scores using the true item attributes,
        # unless their own scores are already known to them
        if self.users.get_actual_user_scores() is None:
            self.users.compute_user_scores(self.items)

    def train(self):
        """
        Updates scores predicted by the system based on the internal state of the
        recommender system. Under default initialization, it updates
        :attr:`predicted_scores` with a dot product of user and item attributes.

        Returns
        --------
            predicted_scores: :class:`~components.users.PredictedScores`
        """
        predicted_scores = self.score_fn(self.users_hat, self.items_hat)
        if self.is_verbose():
            self.log(
                "System updates predicted scores given by users (rows) "
                "to items (columns):\n"
                f"{str(predicted_scores)}"
            )
        assert predicted_scores is not None
        if self.predicted_scores is None:
            self.predicted_scores = PredictedScores(predicted_scores)
        else:
            self.predicted_scores[:, :] = predicted_scores

    def generate_recommendations(self, k=1, item_indices=None):
        """
        Generate recommendations for each user.

        Parameters
        -----------

            k : int (optional, default: 1)
                Number of items to recommend.

            item_indices : :obj:`numpy.ndarray` or None (optional, default: None)
                A matrix containing the indices of the items each user has not yet
                interacted with. It is used to ensure that the user is presented
                with items they have not already interacted with. If `None`,
                then the user may be recommended items that they have already
                interacted with.

        Returns
        ---------
            Recommendations: :obj:`numpy.ndarray`
        """
        if item_indices is not None:
            if item_indices.size < self.num_users:
                raise ValueError(
                    "At least one user has interacted with all items!"
                    "To avoid this problem, you may want to allow repeated items."
                )
            if k > item_indices.shape[1]:
                raise ValueError(
                    f"There are not enough items left to recommend {k} items to each user."
                )
        if k == 0:
            return np.array([]).reshape((self.num_users, 0)).astype(int)
        row = np.repeat(self.users.user_vector, item_indices.shape[1])
        row = row.reshape((self.num_users, -1))
        s_filtered = self.predicted_scores[row, item_indices]
<<<<<<< HEAD
        # scores are U x I; we can use argsort to sort the item indices
        # from low to high scores
        permutation = s_filtered.argsort()
        rec = item_indices[row, permutation]
        if self.is_verbose():
            self.log(f"Indices of eligible item set for all users:\n{str(item_indices)}")
            self.log(
                f"Items ordered by predicted preference (low to high) for each user:\n{str(rec)}"
            )
=======
>>>>>>> 44ddccb7
        if self.probabilistic_recommendations:
            permutation = s_filtered.argsort()
            rec = item_indices[row, permutation]
            # the recommended items will not be exactly determined by
            # predicted score; instead, we will sample from the sorted list
            # such that higher-preference items get more probability mass
            num_items_unseen = rec.shape[1]  # number of items unseen per user
            probabilities = np.logspace(0.0, num_items_unseen / 10.0, num=num_items_unseen, base=2)
            probabilities = probabilities / probabilities.sum()
            picks = np.random.choice(num_items_unseen, k, replace=False, p=probabilities)
            return rec[:, picks]
        else:
            # scores are U x I; we can use argpartition to take the top k scores
            negated_scores = -1 * s_filtered  # negate scores so indices go from highest to lowest
            top_k = negated_scores.argpartition(k - 1)[:, :k]
            # now we sort within the top k
            row = np.repeat(self.users.user_vector, k).reshape((self.num_users, -1))
            # again, indices should go from highest to lowest
            sort_top_k = negated_scores[row, top_k].argsort()
            rec = item_indices[
                row, top_k[row, sort_top_k]
            ]  # extract items such that rows go from highest scored to lowest-scored of top-k
            if self.is_verbose():
                self.log(f"Row:\n{str(row)}")
                self.log(f"Item indices:\n{str(item_indices)}")
                self.log(
                    f"Top-k items ordered by preference (low to high) for each user:\n{str(rec)}"
                )
            return rec

    def choose_interleaved_items(self, k, item_indices):
        """
        Chooses k items out of the item set to "interleave" into
        the system's recommendations.

        Parameters
        -----------

            k : int
                Number of items that should be interleaved in the
                recommendation set for each user.

            item_indices : :obj:`numpy.ndarray`
                Array that contains the valid item indices for each user;
                that is, the indices of items that they have not yet
                interacted with.

        Returns
        ---------
            interleaved_items: :obj:`numpy.ndarray`
        """
        if self.interleaving_fn:
            return self.interleaving_fn(k, item_indices)

        if k == 0:
            return np.array([]).reshape((self.num_users, 0)).astype(int)

        # NOTE: there is no guarantee that randomly interleaved items do not overlap
        # with recommended items, since we do not have visibility into the recommended
        # set of items.
        # it's also possible that item indices are repeated
        col = self.random_state.integers(item_indices.shape[1], size=(self.num_users, k))
        row = np.repeat(self.users.user_vector, k).reshape((self.num_users, -1))
        interleaved_items = item_indices[row, col]
        return interleaved_items

    def recommend(
        self,
        startup=False,
        random_items_per_iter=0,
        vary_random_items_per_iter=False,
        repeated_items=True,
    ):
        """
        Implements the recommendation process by combining recommendations and
        new (random) items.

        Parameters
        -----------
            startup: bool (optional, default: False)
                If True, the system is in "startup"  (exploration) mode and
                only presents the user with new randomly chosen items. This is
                done to maximize exploration.

            random_items_per_iter: int (optional, default: 0)
                Number of per-user item recommendations that should be
                randomly generated. Passing in `1.0` will result in all
                recommendations being randomly generated, while passing in `0.0`
                will result in all recommendations coming from predicted score.

            vary_random_items_per_iter: bool (optional, default: False)
                If true, then at each timestep, the # of items that are recommended
                randomly is itself randomly generated between 0 and
                `random_items_per_iter`, inclusive.

            repeated_items : bool (optional, default: True)
                If True, repeated items are allowed in the system -- that is,
                users can interact with the same item more than once.

        Returns
        --------
            Items: :obj:`numpy.ndarray`
                New and recommended items in random order.
        """
        if random_items_per_iter > self.num_items_per_iter:
            raise ValueError(
                "Cannot show more random items per iteration than the total number"
                " of items shown per iteration"
            )

        if startup:
            num_new_items = self.num_items_per_iter
            num_recommended = 0
        else:
            num_new_items = random_items_per_iter
            if vary_random_items_per_iter:
                num_new_items = self.random_state.integers(0, random_items_per_iter + 1)
            num_recommended = self.num_items_per_iter - num_new_items

        item_indices = self.indices
        if not repeated_items:
            # for each user, eliminate items that have been interacted with
            item_indices = item_indices[np.where(item_indices >= 0)]
            item_indices = item_indices.reshape((self.num_users, -1))

        recommended = self.generate_recommendations(k=num_recommended, item_indices=item_indices)

        if self.is_verbose():
            self.log(f"Choice among {item_indices.shape[0]} items")
            if item_indices.shape[1] < num_new_items:
                self.log("Insufficient number of items left!")

        interleaved_items = self.choose_interleaved_items(num_new_items, item_indices)

        items = np.random_state.rand((self.num_users, self.num_items_per_iter))
        # generate indices for recommended and randomly interleaved columns
        col_idxs = np.zeros(self.num_items_per_iter, dtype=bool)
        rand_col_idxs = self.random_state.choice(
            self.num_items_per_iter, size=num_new_items, replace=False
        )
        col_idxs[rand_col_idxs] = True
        items[:, ~col_idxs] = recommended  # preserving relative order of recommended items
        items[:, col_idxs] = interleaved_items
        if self.is_verbose():
            self.log("System picked these items (cols) for each user (rows):\n" + str(items))
        return items

    @abstractmethod
    def _update_internal_state(self, interactions):
        """
        Updates user profiles based on last interaction.

        It must be defined in the concrete class.
        """

    def process_new_items(self, new_items):  # pylint: disable=R0201
        """
        Creates new item representations based on items that were just created.

        Must be defined in the concrete class.
        """
        raise RuntimeError(
            "new_item_representation not defined. Support for representing new"
            "items must be implemented by the user!"
        )

    def run(
        self,
        timesteps=50,
        startup=False,
        train_between_steps=True,
        random_items_per_iter=0,
        vary_random_items_per_iter=False,
        repeated_items=True,
        no_new_items=False,
    ):  # pylint: disable=too-many-arguments
        """
        Runs simulation for the given timesteps.

        Parameters
        -----------

            timestep : int (optional, default: 50)
                Number of timesteps for simulation.

            startup : bool (optional, default: False)
                If True, it runs the simulation in startup mode (see
                :func:`recommend` and :func:`startup_and_train`)

            train_between_steps : bool (optional, default: True)
                If True, the model is retrained after each timestep with the
                information gathered in the previous step.

            random_items_per_iter: float (optional, default: 0)
                Percentage of per-user item recommendations that should be
                randomly generated. Passing in `1.0` will result in all
                recommendations being randomly generated, while passing in `0.0`
                will result in all recommendations coming from predicted score.

            vary_random_items_per_iter: bool (optional, default: False)
                If true, then at each timestep, the # of items that are recommended
                randomly is itself randomly generated between 0 and
                `random_items_per_iter`, inclusive.

            repeated_items : bool (optional, default: True)
                If True, repeated items are allowed in the system -- that is,
                users can interact with the same item more than once.

            no_new_items : bool (optional, default: False)
                If True, then no new items are created during these timesteps. This
                can be helpful, say, during a "training" period where no new items should be
                made.
        """
        if not startup and self.is_verbose():
            self.log("Running recommendation simulation using recommendation algorithm...")
        for timestep in tqdm(range(timesteps)):
            if self.is_verbose():
                self.log(f"Step {timestep}")
            if self.creators is not None and not no_new_items:
                self.create_and_process_items()
            item_idxs = self.recommend(
                startup=startup,
                random_items_per_iter=random_items_per_iter,
                vary_random_items_per_iter=vary_random_items_per_iter,
                repeated_items=repeated_items,
            )
            # important: we use the true item attributes to get user feedback
            interactions = self.users.get_user_feedback(
                items_shown=item_idxs, item_attributes=self.items
            )
            if not repeated_items:
                self.indices[self.users.user_vector, interactions] = -1
            self._update_internal_state(interactions)
            if self.is_verbose():
                self.log("Recorded user interaction:\n" + str(interactions))
                self.log(
                    "System updates user profiles based on last interaction:\n"
                    + str(self.users_hat)
                )
            # update creators if any
            if self.creators is not None:
                self.creators.update_profiles(interactions, self.items)
            # train between steps:
            if train_between_steps:
                self.train()
            self.measure_content(interactions, item_idxs, step=timestep)

    def startup_and_train(self, timesteps=50, no_new_items=False):
        """
        Runs simulation in startup mode by calling :func:`run` with
        startup=True. For more information about startup mode, see :func:`run`
        and :func:`recommend`.

        Parameters
        -----------

            timesteps : int (optional, default: 50)
                Number of timesteps for simulation

            no_new_items : bool (optional, default: False)
                If True, then no new items are created during these timesteps. This
                can be helpful, say, during a "training" period where no new items should be
                made.
        """
        if self.is_verbose():
            self.log("Startup -- recommend random items")
        self.run(timesteps, startup=True, train_between_steps=False, no_new_items=no_new_items)
        self.train()

    def create_and_process_items(self):
        """
        Creates and processes items made by content creators
        """
        # generate new items
        new_items = self.creators.generate_items()  # should be A x I
        self.num_items += new_items.shape[1]  # increment number of items
        # concatenate old items with new items
        self.items = np.hstack([self.items, new_items])
        # generate new internal system representations of the items
        new_items_hat = self.process_new_items(new_items)
        self.items_hat = np.hstack([self.items_hat, new_items_hat])

        self.add_new_item_indices(new_items.shape[1])
        # create new predicted scores if not in startup
        predicted_scores = self.score_fn(self.users_hat, self.items_hat)
        score_placeholder = np.zeros((self.num_users, new_items.shape[1]))
        self.predicted_scores = np.hstack([self.predicted_scores, score_placeholder])
        self.predicted_scores[:, :] = predicted_scores
        # have users update their own scores too
        self.users.score_new_items(new_items)

    def set_num_items_per_iter(self, num_items_per_iter):
        """Change the number of items that will be shown
        to each user per iteration.
        """
        self.num_items_per_iter = num_items_per_iter

    def add_new_item_indices(self, num_new_items):
        """
        Expands the indices matrix to include entries for new items that
        were created.

        Parameters
        -----------
            num_new_items (int): The number of new items added to the system
            in this iteration
        """
        num_existing_items = self.indices.shape[1]
        new_indices = num_existing_items + np.tile(np.arange(num_new_items), (self.num_users, 1))
        self.indices = np.hstack([self.indices, new_indices])

    def get_measurements(self):
        """
        Returns all available measurements. For more details, please see the
        :class:`~metrics.measurement.Measurement` class.

        Returns
        --------
        Monitored measurements: dict
        """
        if len(self.metrics) < 1:
            raise ValueError("No measurement module defined")
        measurements = dict()
        for metric in self.metrics:
            measurements = {**measurements, **metric.get_measurement()}
        if "timesteps" not in measurements:
            # pick first measurement's length for # of timesteps since they're
            # going to be the same
            elapsed = np.arange(self.metrics[0].get_timesteps())
            measurements["timesteps"] = elapsed
        return measurements

    def get_system_state(self):
        """
        Return history of system state components stored in the
        :attr:`~components.base_components.BaseComponent.state_history` of the
        components stored in :attr:`.SystemStateModule._system_state`.

        Returns
        --------
            System state: dict
        """
        if len(self._system_state) < 1:
            raise ValueError("No measurement module defined")
        state = dict()
        for component in self._system_state:
            state = {**state, **component.get_component_state()}
        if "timesteps" not in state:
            # pick first measurement's length for # of timesteps since they're
            # going to be the same
            elapsed = np.arange(self._system_state[0].get_timesteps())
            state["timesteps"] = elapsed
        # FIXME: this is needed because Users.actual_user_scores is initialized to None
        if (
            "actual_user_scores" in state
            and "timesteps" in state
            and len(state["actual_user_scores"]) > len(state["timesteps"])
        ):
            state["actual_user_scores"].pop(0)
        return state

    def measure_content(self, interactions, items_shown, step):
        """
        TODO: UPDATE DOCUMENTATION
        Calls method in the :class:`Measurements` module to record metrics.
        For more details, see the :class:`Measurements` class and its measure
        method.

        Parameters
        -----------
            interactions (:obj:`numpy.ndarray`): matrix of interactions
                per users at a given time step.

            step (int): step on which the recorded interactions refers to.
        """
        for metric in self.metrics:
            metric.measure(self, step=step, interactions=interactions, items_shown=items_shown)
        for component in self._system_state:
            component.store_state()<|MERGE_RESOLUTION|>--- conflicted
+++ resolved
@@ -331,18 +331,6 @@
         row = np.repeat(self.users.user_vector, item_indices.shape[1])
         row = row.reshape((self.num_users, -1))
         s_filtered = self.predicted_scores[row, item_indices]
-<<<<<<< HEAD
-        # scores are U x I; we can use argsort to sort the item indices
-        # from low to high scores
-        permutation = s_filtered.argsort()
-        rec = item_indices[row, permutation]
-        if self.is_verbose():
-            self.log(f"Indices of eligible item set for all users:\n{str(item_indices)}")
-            self.log(
-                f"Items ordered by predicted preference (low to high) for each user:\n{str(rec)}"
-            )
-=======
->>>>>>> 44ddccb7
         if self.probabilistic_recommendations:
             permutation = s_filtered.argsort()
             rec = item_indices[row, permutation]
@@ -366,7 +354,6 @@
                 row, top_k[row, sort_top_k]
             ]  # extract items such that rows go from highest scored to lowest-scored of top-k
             if self.is_verbose():
-                self.log(f"Row:\n{str(row)}")
                 self.log(f"Item indices:\n{str(item_indices)}")
                 self.log(
                     f"Top-k items ordered by preference (low to high) for each user:\n{str(rec)}"
