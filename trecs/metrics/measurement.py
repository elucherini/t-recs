"""
Set of various measurements that can be used to track outcomes of interest
throughout a simulation
"""
from abc import ABC, abstractmethod
import networkx as nx
from networkx import wiener_index
import numpy as np
import scipy.sparse as sp
from trecs.logging import VerboseMode
from trecs.base import (
    BaseObservable,
    register_observables,
)


class Measurement(BaseObservable, VerboseMode, ABC):
    """
    Abstract observable class to store measurements.

    Parameters
    -----------

        verbose: bool (optional, default: False)
            If True, enables verbose mode. Disabled by default.

        init_value: array_like or None or int or float (optional, default: None)
            The value of the metric before the start of the simulation.

    Attributes
    -----------

        measurement_history: list
            List of measurements. A new element is added at each timestep.

        name: str
            Name of the measurement quantity.
    """

    def __init__(self, name, verbose=False, init_value=None):
        self.name = name
        VerboseMode.__init__(self, __name__.upper(), verbose)
        self.measurement_history = list()
        if isinstance(init_value, (np.ndarray, sp.spmatrix)):
            init_value = init_value.copy()
        self.measurement_history.append(init_value)

    def get_measurement(self):
        """
        Returns measurements. See
        :func:`~base.base_components.BaseObservable.get_observable`
        for more details.

        Returns
        --------
            Measurements: dict
        """
        return self.get_observable(data=self.measurement_history)

    def observe(self, observation, copy=True):  # pylint: disable=arguments-differ
        """
        Stores measurements. It can be called by implementations to ensure
        consistency when storing different measurements.

        Parameters
        -----------

        observation: array_like or int or float or None
            Element that will be stored

        copy: bool (optional, default: True)
            If True, the function stores a copy of observation. Useful for
            :obj:`numpy.ndarray`.

        """
        if copy:
            to_append = np.copy(observation)
        else:
            to_append = observation
        self.measurement_history.append(to_append)

    @abstractmethod
    def measure(self, recommender, **kwargs):
        """Function that should calculate some outcome of interest of the system
        at the current timestep
        """

    def get_timesteps(self):
        """
        Returns the number of measurements stored (which is equivalent to the
        number of timesteps that the system has been measuring).

        Returns
        --------

            Length of measurement_history: int
        """
        return len(self.measurement_history)


class MeasurementModule:  # pylint: disable=too-few-public-methods
    """
    Mixin for observers of :class:`Measurement` observables. Implements the
    `Observer design pattern`_.

    .. _`Observer design pattern`: https://en.wikipedia.org/wiki/Observer_pattern

    This mixin allows the system to monitor metrics. That is, at each timestep,
    an element will be added to the
    :attr:`~metrics.measurement.Measurement.measurement_history` lists of each
    metric that the system is monitoring.

    Attributes
    ------------

        metrics: list
            List of metrics that the system will monitor.

    """

    def __init__(self):
        self.metrics = list()

    def add_metrics(self, *args):
        """
        Adds metrics to the :attr:`metrics` list. This allows the system to
        monitor these metrics.

        Parameters
        -----------

            args: :class:`~metrics.measurement.Measurement`
                Accepts a variable number of metrics that inherits from
                :class:`~metrics.measurement.Measurement`
        """
        register_observables(
            observer=self.metrics, observables=list(args), observable_type=Measurement
        )


class InteractionMeasurement(Measurement):
    """
    Keeps track of the interactions between users and items.

    Specifically, at each timestep, it stores a histogram of length `|I|`, where
    element `i` is the number of interactions received by item `i`.

    Parameters
    -----------

        verbose: bool (optional, default: False)
            If True, enables verbose mode. Disabled by default.

    Attributes
    -----------
        Inherited by Measurement: :class:`.Measurement`

        name: str (optional, default: "interaction_histogram")
            Name of the measurement component.
    """

    def __init__(self, name="interaction_histogram", verbose=False):
        Measurement.__init__(self, name, verbose, init_value=None)

    @staticmethod
    def _generate_interaction_histogram(interactions, num_users, num_items):
        """
        Generates a histogram of the number of interactions per item at the
        given timestep.

        Parameters
        -----------

            interactions : :obj:`numpy.ndarray`
                Array of user interactions.

            num_users : int
                Number of users in the system

            num_items : int
                Number of items in the system

        Returns
        ---------
            Histogram : :obj:`numpy.ndarray`
                Histogram of the number of interactions aggregated by items at the given timestep.
        """
        histogram = np.zeros(num_items)
        np.add.at(histogram, interactions, 1)
        # Check that there's one interaction per user
        assert histogram.sum() == num_users
        return histogram

    def measure(self, recommender, **kwargs):
        """
        Measures and stores a histogram of the number of interactions per
        item at the given timestep.

        Parameters
        ------------
            recommender: :class:`~models.recommender.BaseRecommender`
                Model that inherits from :class:`~models.recommender.BaseRecommender`.

            **kwargs
                Keyword arguments, one of which must be `interactions`.
                `interactions` is a non-aggregated array of interactions --
                that is, an array of length `|U|` s.t. element `u` is the index
                of the item with which user `u` interacted.
        """
        interactions = kwargs.pop("interactions", None)
        histogram = self._generate_interaction_histogram(
            interactions, recommender.num_users, recommender.num_items
        )
        # histogram[::-1].sort()
        self.observe(histogram, copy=True)


class InteractionSimilarity(Measurement):
    """
    Keeps track of the average Jaccard similarity between interactions with items
    between pairs of users at each timestep. The pairs of users must be passed
    in by the user.

    Parameters
    -----------
        pairs: iterable of tuples
            Contains tuples representing each pair of users. Each user should
            be represented as an index into the user profiles matrix.

        verbose: bool (optional, default: False)
            If True, enables verbose mode. Disabled by default.

    Attributes
    -----------
        Inherited by Measurement: :class:`.Measurement`

        name: str (optional, default: "interaction_similarity")
            Name of the measurement component.
    """

    def __init__(self, pairs, name="interaction_similarity", verbose=False):
        self.pairs = pairs
        # will eventually be a matrix where each row corresponds to 1 user
        self.interaction_hist = None
        Measurement.__init__(self, name, verbose, init_value=None)

    def measure(self, recommender, **kwargs):
        """
        Measures the average Jaccard index of items that pairs of users have interacted
        with in the system. Intuitively, a higher average Jaccard index corresponds to
        increasing "homogenization" in that user behavior is becoming more and more
        similar (i.e., users have all interacted with the same items).

        Parameters
        ------------
            recommender: :class:`~models.recommender.BaseRecommender`
                Model that inherits from
                :class:`~models.recommender.BaseRecommender`.

            **kwargs
                Keyword arguments, one of which must be `interactions`, a |U| x
                1 array that contains the index of the items that each user has
                interacted with at this timestep.
        """
        similarity = 0
        interactions = kwargs.pop("interactions", None)
        if interactions is None:
            raise ValueError(
                "interactions must be passed in to InteractionSimilarity's `measure` "
                "method as a keyword argument"
            )

        if self.interaction_hist is None:
            self.interaction_hist = np.copy(interactions).reshape((-1, 1))
        else:
            self.interaction_hist = np.hstack(
                [self.interaction_hist, interactions.reshape((-1, 1))]
            )
        for pair in self.pairs:
            itemset_1 = set(self.interaction_hist[pair[0], :])
            itemset_2 = set(self.interaction_hist[pair[1], :])
            common = len(itemset_1.intersection(itemset_2))
            union = len(itemset_1.union(itemset_2))
            similarity += common / union / len(self.pairs)
        self.observe(similarity)


class RecSimilarity(Measurement):
    """
    Keeps track of the average Jaccard similarity between items seen by pairs
    of users at each timestep. The pairs of users must be passed in by the
    user.

    Parameters
    -----------
        pairs: iterable of tuples
            Contains tuples representing each pair of users. Each user should
            be represented as an index into the user profiles matrix.

        verbose: bool (optional, default: False)
            If True, enables verbose mode. Disabled by default.

    Attributes
    -----------
        Inherited by Measurement: :class:`.Measurement`

        name: str (optional, default: "rec_similarity")
            Name of the measurement component.
    """

    def __init__(self, pairs, name="rec_similarity", verbose=False):
        self.pairs = pairs
        Measurement.__init__(self, name, verbose, init_value=None)

    def measure(self, recommender, **kwargs):
        """
        Measures the average Jaccard index of items shown to pairs of users in
        the system. Intuitively, a higher average Jaccard index corresponds to
        increasing "homogenization" in that the recommender system is starting
        to treat each user the same way (i.e., show them the same items).

        Parameters
        ------------
            recommender: :class:`~models.recommender.BaseRecommender`
                Model that inherits from
                :class:`~models.recommender.BaseRecommender`.

            **kwargs
                Keyword arguments, one of which must be `items_shown`, a |U| x
                num_items_per_iter matrix that contains the indices of every
                item shown to every user at a particular timestep.
        """
        similarity = 0
        items_shown = kwargs.pop("items_shown", None)
        if items_shown is None:
            raise ValueError(
                "items_shown must be passed in to RecSimilarity's `measure` "
                "method as a keyword argument"
            )
        for pair in self.pairs:
            itemset_1 = set(items_shown[pair[0], :])
            itemset_2 = set(items_shown[pair[1], :])
            common = len(itemset_1.intersection(itemset_2))
            union = len(itemset_1.union(itemset_2))
            similarity += common / union / len(self.pairs)
        self.observe(similarity)


class HomogeneityMeasurement(InteractionMeasurement):
    """
    Measures the homogeneity of the interactions between users and items.

    Specifically, at each timestep, it measures whether interactions are spread
    among many items or only a few items.

    This class inherits from :class:`.InteractionMeasurement`.

    Parameters
    -----------

        verbose: bool (optional, default: False)
            If True, enables verbose mode. Disabled by default.

    Attributes
    -----------
        Inherited by InteractionMeasurement: :class:`.InteractionMeasurement`

        name: str (optional, default: "homogeneity")
            Name of the measurement component.

        _old_histogram: None, list, array_like
            A copy of the histogram at the previous timestep.
    """

    def __init__(self, verbose=False):
        self.histogram = None
        self._old_histogram = None
        InteractionMeasurement.__init__(self, name="homogeneity", verbose=verbose)

    def measure(self, recommender, **kwargs):
        """
        Measures the homogeneity of user interactions -- that is, whether
        interactions are spread among many items or only a few items.

        Parameters
        ------------
            recommender: :class:`~models.recommender.BaseRecommender`
                Model that inherits from
                :class:`~models.recommender.BaseRecommender`.

            **kwargs
                Keyword arguments, one of which must be `interactions`.
                `interactions` is a non-aggregated array of interactions --
                that is, an array of length `|U|` s.t. element `u` is the index
                of the item with which user `u` interacted.
        """
        interactions = kwargs.pop("interactions", None)
        assert interactions.size == recommender.num_users
        histogram = self._generate_interaction_histogram(
            interactions, recommender.num_users, recommender.num_items
        )
        histogram[::-1].sort()
        if self._old_histogram is None:
            self._old_histogram = np.zeros(recommender.num_items)
        self.observe(np.trapz(self._old_histogram, dx=1) - np.trapz(histogram, dx=1), copy=False)
        self._old_histogram = np.copy(histogram)
        self.histogram = histogram


class MSEMeasurement(Measurement):
    """
    Measures the mean squared error (MSE) between real and predicted user scores.

    It can be used to evaluate how accurate the model predictions are.

    This class inherits from :class:`.Measurement`.

    Parameters
    -----------

        verbose: bool (optional, default: False)
            If True, enables verbose mode. Disabled by default.

    Attributes
    -----------
        Inherited by Measurement: :class:`.Measurement`

        name: str (optional, default: "mse")
            Name of the measurement component.
    """

    def __init__(self, verbose=False):
        Measurement.__init__(self, "mse", verbose=verbose, init_value=None)

    def measure(self, recommender, **kwargs):
        """
        Measures and records the mean squared error between the user preferences
        predicted by the system and the users' actual preferences.

        Parameters
        ------------
            recommender: :class:`~models.recommender.BaseRecommender`
                Model that inherits from :class:`~models.recommender.BaseRecommender`.

            **kwargs
                Keyword arguments, one of which must be `interactions`.
                `interactions` is a non-aggregated array of interactions --
                that is, an array of length `|U|` s.t. element `u` is the index
                of the item with which user `u` interacted.
        """
        diff = recommender.predicted_scores.value - recommender.users.actual_user_scores.value
        self.observe((diff ** 2).mean(), copy=False)


class DiffusionTreeMeasurement(Measurement):
    """
    Class that implements an information diffusion tree. The current
    implementation assumes that agents using this class (i.e., a model)
    implement an :attr:`~models.bass.BassModel.infection_state` matrix that
    denotes the initial state of information.

    In this implementation, the nodes represent users and are labeled with the
    user indices. A branch between nodes `u` and `v` indicates that user `u`
    passed information onto user `v` -- that is, `u` "infected" `v`.

    Trees are implemented using the `Networkx library`_. Please refer to
    Networkx's `documentation`_ for more details.

    .. _Networkx library: http://networkx.github.io
    .. _documentation: https://networkx.github.io/documentation/stable/

    Parameters
    -----------

        infection_state: :class:`~models.bass.InfectionState`
            The initial "infection state" of all users

        verbose: bool (optional, default: False)
            If True, enables verbose mode. Disabled by default.

    Attributes
    -----------
        Inherited by Measurement: :class:`.Measurement`

        name: str (optional, default: "num_infected")
            Name of the metric that is recorded at each time step. Note that,
            in this case, the metric stored in
            :attr:`~.Measurement.measurement_history` is actually the
            **number of infected users**. The diffusion tree itself is kept in
            the :attr:`.diffusion_tree` data structure.

        diffusion_tree: :obj:`networkx.Graph`
            Diffusion tree.

        _old_infection_state: array_like
            Infection state at the previous timestep.
    """

    def __init__(self, infection_state, verbose=False):
        self._old_infection_state = None
        self.diffusion_tree = nx.Graph()
        self._manage_new_infections(None, infection_state)
        self._old_infection_state = infection_state.value.copy()
        Measurement.__init__(
            self, "num_infected", verbose=verbose, init_value=self.diffusion_tree.number_of_nodes()
        )

    def _find_parents(self, user_profiles, new_infected_users):
        """ Find the users who infected the newly infected users """
        if (self._old_infection_state == 0).all():
            # Node is root
            return None
        # TODO: function is_following() based on code below:
        # candidates must have been previously infected
        prev_infected_users = np.where(self._old_infection_state > 0)[0]
        # candidates must be connected to newly infected users
        candidate_parents = user_profiles[:, prev_infected_users][new_infected_users]
        if not isinstance(candidate_parents, np.ndarray):
            candidate_parents = candidate_parents.toarray()  # convert sparse to numpy if needed
        # randomly select parent out of those who were infected, use random multiplication
        candidate_parents = candidate_parents * np.random.rand(*candidate_parents.shape)
        parents = prev_infected_users[np.argmax(candidate_parents, axis=1)]
        return parents

    def _add_to_graph(self, user_profiles, new_infected_users):
        """Add the newly infected users to the graph with edges to the users
        who infected them
        """
        self.diffusion_tree.add_nodes_from(new_infected_users)
        parents = self._find_parents(user_profiles, new_infected_users)
        # connect parent(s) and child(ren)
        if parents is not None:
            edges = np.vstack((parents, new_infected_users)).T
            self.diffusion_tree.add_edges_from(edges)

    def _manage_new_infections(self, user_profiles, current_infection_state):
        """Add new infected users to graph and return number of newly infected
        users

        Parameters
        ------------
            user_profiles: :obj:`numpy.ndarray`
                :math:`|U|\\times|A|` numpy adjacency matrix.

            current_infection_state: :class:`~models.bass.InfectionState`
                Matrix that contains state about recovered,
                infected, and susceptible individuals.
        """
        if self._old_infection_state is None:
            self._old_infection_state = np.zeros(current_infection_state.value.shape)
        new_infections = current_infection_state.infected_users()[0]  # only extract user indices
        if len(new_infections) == 0:
            # no new infections
            return 0
        self._add_to_graph(user_profiles, new_infections)
        # return number of new infections
        return len(new_infections)

    def measure(self, recommender, **kwargs):
        """
        Updates tree with new infections and stores information about new
        infections. In :attr:`~.Measurement.measurement_history`, it stores the
        total number of infected users in the system -- that is, the number of
        nodes in the tree.

        Parameters
        ------------
            recommender: :class:`~models.recommender.BaseRecommender`
                Model that inherits from :class:`~models.recommender.BaseRecommender`.

            **kwargs
                Keyword arguments, one of which must be `interactions`.
                `interactions` is a non-aggregated array of interactions --
                that is, an array of length `|U|` s.t. element `u` is the index
                of the item with which user `u` interacted.
        """
        self._manage_new_infections(recommender.users_hat.value, recommender.infection_state)
        self.observe(self.diffusion_tree.number_of_nodes(), copy=False)
        self._old_infection_state = np.copy(recommender.infection_state.value)

    def draw_tree(self):
        """
        Plots the tree using the Networkx library API.
        """
        nx.draw(self.diffusion_tree, with_labels=True)


class StructuralVirality(DiffusionTreeMeasurement):
    """
    This class extends :class:`DiffusionTreeMeasurement` with the concept of
    structural virality developed by Goel, Anderson, Hofman, and Watts in
    `The Structural Virality of Online Diffusion`_. It is used in
    :class:`~models.bass.BassModel`.

    .. _The Structural Virality of Online Diffusion: https://5harad.com/papers/twiral.pdf

    Parameters
    ----------

        :obj:`numpy.ndarray`
            The initial "infection state" (see :class:`DiffusionTreeMeasurement`).

    """

    def __init__(self, infection_state, verbose=False):
        DiffusionTreeMeasurement.__init__(self, infection_state, verbose)

    def get_structural_virality(self):
        """
        Returns a measure of structural virality.

        Returns
        --------
            Structural virality: float
        """
        num_nodes = self.diffusion_tree.number_of_nodes()
        return wiener_index(self.diffusion_tree) / (num_nodes * (num_nodes - 1))


class AverageFeatureScoreRange(Measurement):
    """
    Measures the average range (across users) of item attributes for items
    users were recommended at a time step.

    This metric is based on the item diversity measure used in :

        Willemsen, M. C., Graus, M. P.,
        & Knijnenburg, B. P. (2016). Understanding the role of latent feature
        diversification on choice difficulty and satisfaction. User Modeling
        and User-Adapted Interaction, 26(4), 347-389.

    This class inherits from :class:`.Measurement`.

    Parameters
    -----------

        verbose: bool (optional, default: False)
            If True, enables verbose mode. Disabled by default.

    Attributes
    -----------
        Inherited by Measurement: :class:`.Measurement`

        name: str (optional, default: "afsr")
            Name of the measurement component.
    """

    def __init__(self, name="afsr", verbose=False):
        Measurement.__init__(self, name, verbose, init_value=None)

    def measure(self, recommender, **kwargs):
        """
        Measures the average range (across users) of item attributes for items
<<<<<<< HEAD
        users chose to interact with at a time step. Used as a measure of within list recommendation diversity
=======
        users were recommended at a time step. Used as a measure of within
        list recommendation diversity

        This metric is based on the item diversity measure used in :
        Willemsen, M. C., Graus, M. P.,
        & Knijnenburg, B. P. (2016). Understanding the role of latent feature
        diversification on choice difficulty and satisfaction. User Modeling
        and User-Adapted Interaction, 26(4), 347-389.
>>>>>>> 19dab16a

        Parameters
        ------------
            recommender: :class:`~models.recommender.BaseRecommender`
                Model that inherits from
                :class:`~models.recommender.BaseRecommender`.

            **kwargs
                Keyword arguments, one of which must be `items_shown`, a |U| x
                num_items_per_iter matrix that contains the indices of every
                item shown to every user at a particular timestep.
        """
        items_shown = kwargs.pop("items_shown", None)
<<<<<<< HEAD
        #print("interactions {}".format(interactions))

        #assert interactions.size == recommender.num_users
        recommended_item_attr = recommender.items_hat[:, items_shown]
        #print("interacted_item_att shape {}".format(interacted_item_attr.shape))

        #if {item for item in recommended_item_attr.flatten()} == {0, 1}:
        if recommended_item_attr.flatten().all() in [0,1]:
            raise ValueError("AFSR is not intended for binary features.")

        afsr = np.mean(recommended_item_attr.max(axis=(0, 2)) - recommended_item_attr.min(axis=(0, 2)))
=======

        recommended_item_attr = recommender.items_hat.value[:, items_shown]

        afsr = np.mean(
            recommended_item_attr.max(axis=(0, 2)) - recommended_item_attr.min(axis=(0, 2))
        )
>>>>>>> 19dab16a

        self.observe(afsr)<|MERGE_RESOLUTION|>--- conflicted
+++ resolved
@@ -621,26 +621,19 @@
     """
     Measures the average range (across users) of item attributes for items
     users were recommended at a time step.
-
     This metric is based on the item diversity measure used in :
-
         Willemsen, M. C., Graus, M. P.,
         & Knijnenburg, B. P. (2016). Understanding the role of latent feature
         diversification on choice difficulty and satisfaction. User Modeling
         and User-Adapted Interaction, 26(4), 347-389.
-
     This class inherits from :class:`.Measurement`.
-
-    Parameters
-    -----------
-
-        verbose: bool (optional, default: False)
-            If True, enables verbose mode. Disabled by default.
-
+    Parameters
+    -----------
+        verbose: bool (optional, default: False)
+            If True, enables verbose mode. Disabled by default.
     Attributes
     -----------
         Inherited by Measurement: :class:`.Measurement`
-
         name: str (optional, default: "afsr")
             Name of the measurement component.
     """
@@ -651,50 +644,29 @@
     def measure(self, recommender, **kwargs):
         """
         Measures the average range (across users) of item attributes for items
-<<<<<<< HEAD
-        users chose to interact with at a time step. Used as a measure of within list recommendation diversity
-=======
         users were recommended at a time step. Used as a measure of within
         list recommendation diversity
-
         This metric is based on the item diversity measure used in :
         Willemsen, M. C., Graus, M. P.,
         & Knijnenburg, B. P. (2016). Understanding the role of latent feature
         diversification on choice difficulty and satisfaction. User Modeling
         and User-Adapted Interaction, 26(4), 347-389.
->>>>>>> 19dab16a
-
         Parameters
         ------------
             recommender: :class:`~models.recommender.BaseRecommender`
                 Model that inherits from
                 :class:`~models.recommender.BaseRecommender`.
-
             **kwargs
                 Keyword arguments, one of which must be `items_shown`, a |U| x
                 num_items_per_iter matrix that contains the indices of every
                 item shown to every user at a particular timestep.
         """
         items_shown = kwargs.pop("items_shown", None)
-<<<<<<< HEAD
-        #print("interactions {}".format(interactions))
-
-        #assert interactions.size == recommender.num_users
-        recommended_item_attr = recommender.items_hat[:, items_shown]
-        #print("interacted_item_att shape {}".format(interacted_item_attr.shape))
-
-        #if {item for item in recommended_item_attr.flatten()} == {0, 1}:
-        if recommended_item_attr.flatten().all() in [0,1]:
-            raise ValueError("AFSR is not intended for binary features.")
-
-        afsr = np.mean(recommended_item_attr.max(axis=(0, 2)) - recommended_item_attr.min(axis=(0, 2)))
-=======
 
         recommended_item_attr = recommender.items_hat.value[:, items_shown]
 
         afsr = np.mean(
             recommended_item_attr.max(axis=(0, 2)) - recommended_item_attr.min(axis=(0, 2))
         )
->>>>>>> 19dab16a
 
         self.observe(afsr)